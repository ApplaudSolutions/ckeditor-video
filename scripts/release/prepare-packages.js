#!/usr/bin/env node

/**
 * @license Copyright (c) 2003-2023, CKSource Holding sp. z o.o. All rights reserved.
 * For licensing, see LICENSE.md or https://ckeditor.com/legal/ckeditor-oss-license
 */

/* eslint-env node */

'use strict';

const fs = require( 'fs' );
const upath = require( 'upath' );
const releaseTools = require( '@ckeditor/ckeditor5-dev-release-tools' );
const updateVersionReferences = require( './update-version-references' );
const buildTsAndDllForCkeditor5Root = require( './buildtsanddllforckeditor5root' );

const abortController = new AbortController();
const PACKAGES_DIRECTORY = 'packages';
const RELEASE_DIRECTORY = 'release';

process.on( 'SIGINT', () => {
	abortController.abort( 'SIGINT' );
} );

process.on( 'unhandledRejection', error => {
	console.error( error );

	process.exit( 1 );
} );

abortController.signal.addEventListener( 'abort', () => {
	process.exit( 1 );
}, { once: true } );

( async () => {
	const latestVersion = releaseTools.getLastFromChangelog();

	releaseTools.updateDependencies( {
		version: '^' + latestVersion,
		packagesDirectory: PACKAGES_DIRECTORY,
		shouldUpdateVersionCallback: require( './isckeditor5package' )
	} );

	releaseTools.updateVersions( {
		packagesDirectory: PACKAGES_DIRECTORY,
		version: latestVersion
	} );

	updateVersionReferences( {
		version: latestVersion,
		releaseDate: new Date()
	} );

	buildTsAndDllForCkeditor5Root();

	await releaseTools.executeInParallel( {
		packagesDirectory: PACKAGES_DIRECTORY,
		processDescription: 'Compiling TypeScript...',
		signal: abortController.signal,
		taskToExecute: require( './compiletypescriptcallback' )
	} );

	await releaseTools.prepareRepository( {
		outputDirectory: RELEASE_DIRECTORY,
		packagesDirectory: PACKAGES_DIRECTORY,
		rootPackageJson: getCKEditor5PackageJson()
	} );

	await releaseTools.executeInParallel( {
		packagesDirectory: RELEASE_DIRECTORY,
		processDescription: 'Updating entries in `package.json`...',
		signal: abortController.signal,
		taskToExecute: require( './updatepackageentrypoint' )
	} );

	await releaseTools.executeInParallel( {
		packagesDirectory: RELEASE_DIRECTORY,
		processDescription: 'Preparing DLL builds...',
		signal: abortController.signal,
		taskToExecute: require( './preparedllbuildscallback' )
	} );
<<<<<<< HEAD

	releaseTools.cleanUpPackages( {
		packagesDirectory: RELEASE_DIRECTORY
	} );
} )();
=======
} )();

/**
 * @returns {Object}
 */
function getCKEditor5PackageJson() {
	const pkgJson = require( '../../package.json' );

	return {
		name: pkgJson.name,
		version: pkgJson.version,
		keywords: pkgJson.keywords,
		description: 'A set of ready-to-use rich text editors created with a powerful framework.' +
			' Made with real-time collaborative editing in mind.',
		dependencies: getCKEditor5Dependencies( pkgJson.dependencies ),
		engines: pkgJson.engines,
		author: pkgJson.author,
		license: pkgJson.license,
		homepage: pkgJson.homepage,
		bugs: pkgJson.bugs,
		repository: pkgJson.repository,
		files: [
			// Do not add the entire `build/` directory as it contains files produced by internal scripts:
			// automated/manual tests, translations, documentation, content styles.
			// If you need to release anything from the directory, insert a relative path to the file/directory.
			'src/*.js',
			'src/*.d.ts',
			'build/ckeditor5-dll.js',
			'build/ckeditor5-dll.manifest.json',
			'build/translations/*.js',
			// npm default files.
			'CHANGELOG.md',
			'LICENSE.md',
			'README.md'
		]
	};
}

/**
 * Returns an array that contains name of packages that the `ckeditor5` package should define as its dependencies.
 *
 * @param {Object} dependencies Dependencies to filter out.
 * @returns {Array.<String>}
 */
function getCKEditor5Dependencies( dependencies ) {
	// Short name of packages specified as DLL.
	const dllPackages = fs.readdirSync( upath.join( __dirname, '..', '..', 'src' ) )
		.map( directory => directory.replace( /\.[tj]s$/, '' ) );

	// Name of packages that are listed in `src/` as DLL packages.
	const ckeditor5Dependencies = Object.keys( dependencies )
		.filter( packageName => {
			const shortPackageName = packageName.replace( /@ckeditor\/ckeditor5?-/, '' );

			return dllPackages.includes( shortPackageName );
		} );

	// The proper object for inserting into the `package.json` file.
	const dependencyObject = {};

	for ( const item of ckeditor5Dependencies ) {
		dependencyObject[ item ] = dependencies[ item ];
	}

	return dependencyObject;
}
>>>>>>> 3ae94a2e
<|MERGE_RESOLUTION|>--- conflicted
+++ resolved
@@ -80,13 +80,10 @@
 		signal: abortController.signal,
 		taskToExecute: require( './preparedllbuildscallback' )
 	} );
-<<<<<<< HEAD
 
 	releaseTools.cleanUpPackages( {
 		packagesDirectory: RELEASE_DIRECTORY
 	} );
-} )();
-=======
 } )();
 
 /**
@@ -152,5 +149,4 @@
 	}
 
 	return dependencyObject;
-}
->>>>>>> 3ae94a2e
+}