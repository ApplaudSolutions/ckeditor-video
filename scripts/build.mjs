/**
 * @license Copyright (c) 2003-2023, CKSource Holding sp. z o.o. All rights reserved.
 * For licensing, see LICENSE.md or https://ckeditor.com/legal/ckeditor-oss-license
 */

import { readFile } from 'fs/promises';

import typescript from 'typescript';
import del from 'rollup-plugin-delete';
import styles from 'rollup-plugin-styles';
import commonjs from '@rollup/plugin-commonjs';
import svgPlugin from 'rollup-plugin-svg-import';
import typescriptPlugin from '@rollup/plugin-typescript';
import { nodeResolve } from '@rollup/plugin-node-resolve';

import postcssNesting from 'postcss-nesting';
import postcssMixins from 'postcss-mixins';
import postcssImport from 'postcss-import';

import path from 'path';

import po2js from './translations/rollup-po2js/po2js.mjs';

// Indicates whether to emit source maps
const sourceMap = process.env.DEVELOPMENT || false;

// Current working directory
const cwd = process.cwd();

// Content of the `package.json`
const pkg = JSON.parse( await readFile( path.join( cwd, 'package.json') ) );

// List of external dependencies
const externals = [
	...Object.keys( pkg.dependencies || {} ),
	...Object.keys( pkg.peerDependencies || {} )
];

const inputPath = path.join( cwd, 'src', 'index.ts' );
const tsConfigPath = path.join( cwd, 'tsconfig.json' );

// Banner added to the top of the output files
const banner =
`/*!
 * @license Copyright (c) 2003-2023, CKSource Holding sp. z o.o. All rights reserved.
 * For licensing, see LICENSE.md or https://ckeditor.com/legal/ckeditor-oss-license
 */`;

/**
 * @type {import('rollup').RollupOptions}
 */
<<<<<<< HEAD
export default {
	input: inputPath,
	output: {
		format: 'esm',
		file: path.join( cwd, 'dist', 'index.js'),
		assetFileNames: '[name][extname]',
		sourcemap: sourceMap,
		banner
=======



export default [
	// Output in a new format for NPM usage
	{
		input: inputPath,
		output: {
			format: 'esm',
			file: path.join( cwd, 'dist', 'index.js' ),
			assetFileNames: '[name][extname]',
			sourcemap: sourceMap,
			banner
		},
		external,
		plugins: [
			del( {
				targets: path.join( cwd, 'dist' )
			} ),
			commonjs(),
			nodeResolve(),
			svgPlugin( {
				stringify: true
			} ),
			styles( {
				mode: [ 'extract', 'styles.css' ],
				plugins: [
					postcssNesting,
					postcssMixins,
					postcssImport
				],
				minimize: true,
				sourceMap
			} ),
			typescriptPlugin( {
				tsconfig: tsConfigPath,
				typescript,
				compilerOptions: {
					declarationDir: path.join( cwd, 'dist', 'types' ),
					declaration: true,
					declarationMap: false, // TODO
				},
				sourceMap
			} ),
			po2js( {
				type: 'single',
				sourceDirectory: path.join( cwd, 'lang', 'translations' ),
				destDirectory: path.join( cwd, 'dist', 'translations' ),
				banner
			} )
		]
>>>>>>> 4d312acb
	},
	external: id => externals.some( name => id.startsWith( name ) ),
	plugins: [
		del( {
			targets: path.join( cwd, 'dist' )
		} ),
		commonjs(),
		nodeResolve(),
		svgPlugin( {
			stringify: true
		} ),
		styles( {
			mode: [ 'extract', 'styles.css' ],
			plugins: [
				postcssNesting,
				postcssMixins,
				postcssImport
			],
			minimize: false,
			sourceMap
		} ),
		typescriptPlugin( {
			tsconfig: tsConfigPath,
			typescript,
			compilerOptions: {
				declaration: true,
				declarationDir: path.join( cwd, 'dist', 'types' ),
				declarationMap: false, // TODO
			},
			sourceMap
		} )
	]
};<|MERGE_RESOLUTION|>--- conflicted
+++ resolved
@@ -49,7 +49,6 @@
 /**
  * @type {import('rollup').RollupOptions}
  */
-<<<<<<< HEAD
 export default {
 	input: inputPath,
 	output: {
@@ -58,59 +57,6 @@
 		assetFileNames: '[name][extname]',
 		sourcemap: sourceMap,
 		banner
-=======
-
-
-
-export default [
-	// Output in a new format for NPM usage
-	{
-		input: inputPath,
-		output: {
-			format: 'esm',
-			file: path.join( cwd, 'dist', 'index.js' ),
-			assetFileNames: '[name][extname]',
-			sourcemap: sourceMap,
-			banner
-		},
-		external,
-		plugins: [
-			del( {
-				targets: path.join( cwd, 'dist' )
-			} ),
-			commonjs(),
-			nodeResolve(),
-			svgPlugin( {
-				stringify: true
-			} ),
-			styles( {
-				mode: [ 'extract', 'styles.css' ],
-				plugins: [
-					postcssNesting,
-					postcssMixins,
-					postcssImport
-				],
-				minimize: true,
-				sourceMap
-			} ),
-			typescriptPlugin( {
-				tsconfig: tsConfigPath,
-				typescript,
-				compilerOptions: {
-					declarationDir: path.join( cwd, 'dist', 'types' ),
-					declaration: true,
-					declarationMap: false, // TODO
-				},
-				sourceMap
-			} ),
-			po2js( {
-				type: 'single',
-				sourceDirectory: path.join( cwd, 'lang', 'translations' ),
-				destDirectory: path.join( cwd, 'dist', 'translations' ),
-				banner
-			} )
-		]
->>>>>>> 4d312acb
 	},
 	external: id => externals.some( name => id.startsWith( name ) ),
 	plugins: [
@@ -141,6 +87,12 @@
 				declarationMap: false, // TODO
 			},
 			sourceMap
+		} ),
+		po2js( {
+			type: 'single',
+			sourceDirectory: path.join( cwd, 'lang', 'translations' ),
+			destDirectory: path.join( cwd, 'dist', 'translations' ),
+			banner
 		} )
 	]
 };