---
category: builds
order: 10
toc: false
feedback-widget: false
meta-title: CKEditor 5 builds documentation
meta-description: Learn how to install, integrate, configure and develop CKEditor 5 builds. Browse through API documentation and online samples.
---

# Installing CKEditor 5

<<<<<<< HEAD
Learn how to install CKEditor 5 from scratch or using predefined builds. Integrate CKEditor 5 with your software, keep it updated and find out how you can help develop it.
=======
Learn how to install CKEditor 5 from scratch or using predefined builds. Integrate CKEditor 5 with your software, keep it updated and find out how you can help developing it.
>>>>>>> 2fc37494

<info-box>
	Use the <span class="navigation-hint_desktop">**navigation tree on the left**</span><span class="navigation-hint_mobile">**main menu button in the upper-left corner**</span> to navigate through the documentation. Newly added or meaningfully updated guides are marked with a <span class="tree__item__badge tree__item__badge_new">NEW</span> icon for easy spotting.
</info-box>

## Predefined CKEditor 5 builds

Predefined CKEditor 5 builds are ready-to-use installations aimed at specific needs that you can simply download and use out of the box. Learn more about the {@link builds/guides/overview available predefined builds} and choosing the right one for you. This is the fastest way to kick-off you CKEditor 5 installation.

## CKEditor 5 online builder

The [online builder](https://ckeditor.com/ckeditor-5/online-builder/) is an installation tool that lets you download custom-made CKEditor 5 builds. It allows you to create your own, customized packages with a different set of plugins in a few easy steps, through a simple and intuitive UI.

## Installing CKEditor 5 from scratch

Learn to {@link builds/guides/integration/installation install the editor} from scratch, {@link builds/guides/integration/configuration configure it}, and {@link builds/guides/integration/csp secure}. Find out how to {@link builds/guides/integration/saving-data handle and save the data} and what the {@link builds/guides/integration/features-html-output-overview features' HTML output} is for each plugin.

## Migrating from CKEditor 4 and updating previous versions

Refer to the {@link builds/guides/migration/migration-from-ckeditor-4 CKEditor 4 migration guide} or other migration guides if you are updating your CKEditor 5 installation.

## Frameworks integration

Get to know the supported {@link builds/guides/frameworks/overview integrations with popular JavaScript frameworks} and learn to utilize them and to integrate CKEditor 5 with you software.

## CKEditor 5 development

Find out more about the {@link builds/guides/development/plugins plugin development}, learn to {@link builds/guides/development/custom-builds create custom builds} and keep your CKEditor 5 updated on the go with the {@link builds/guides/development/dll-builds DLL webpack} solution.

## Related links

 * {@link examples/index Examples} &ndash; Try live demos of all available builds.
 * {@link features/index Features} &ndash; Learn about some of the features included in CKEditor 5 builds.<|MERGE_RESOLUTION|>--- conflicted
+++ resolved
@@ -9,11 +9,7 @@
 
 # Installing CKEditor 5
 
-<<<<<<< HEAD
 Learn how to install CKEditor 5 from scratch or using predefined builds. Integrate CKEditor 5 with your software, keep it updated and find out how you can help develop it.
-=======
-Learn how to install CKEditor 5 from scratch or using predefined builds. Integrate CKEditor 5 with your software, keep it updated and find out how you can help developing it.
->>>>>>> 2fc37494
 
 <info-box>
 	Use the <span class="navigation-hint_desktop">**navigation tree on the left**</span><span class="navigation-hint_mobile">**main menu button in the upper-left corner**</span> to navigate through the documentation. Newly added or meaningfully updated guides are marked with a <span class="tree__item__badge tree__item__badge_new">NEW</span> icon for easy spotting.
