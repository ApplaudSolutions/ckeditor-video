---
category: setup
menu-title: Editor types
meta-title: Editor types | CKEditor 5 documentation
meta-description: Learn about available editor types.
order: 25
modified_at: 2024-06-25
---
# Editor types

The editor's user interface is dependent on the editor types. The editor provides functionality through specialized features accessible via a configurable toolbar or keyboard shortcuts. Some of these features are only available with certain editor types.

<info-box>
	If you are unsure which editor type to choose, try the [CKEditor&nbsp;5 Builder](https://ckeditor.com/ckeditor-5/builder?redirect=docs). It lets you quickly view and experiment with different presets.
</info-box>

There are six ready-made editor types (see below) available for CKEditor&nbsp;5. They offer different functional approaches to editing as well as various UI solutions. Editor types are imported from the main `ckeditor5` package, the same way features are imported, as shown in the {@link getting-started/integrations-cdn/quick-start Quick start} guide.

Other custom-tailored editor types can be made using the {@link framework/external-ui CKEditor&nbsp;5 Framework}.

For example, this code will import the classic editor type and some essential text formatting plugins. It also provides the configuration of the {@link getting-started/setup/toolbar main editor toolbar}.

```js
import { ClassicEditor, Bold, Italic, Link } from 'ckeditor5'; // Imports.

ClassicEditor // Editor type declaration.
	.create( document.querySelector( '#editor' ), {
		plugins: [ Bold, Italic, Link ], // Plugins import.
		toolbar: [ 'bold', 'italic', 'link' ] // Toolbar configuration.
	} )
	.then( /* ... */ )
	.catch( /* ... */ );
```

## Classic editor

Classic editor is what most users traditionally learned to associate with a rich-text editor &ndash; a toolbar with an editing area placed in a specific position on the page, usually as a part of a form that you use to submit some content to the server.

{@img assets/img/editor-type-classic.png 800 Classic editor type.}

See an {@link examples/builds/classic-editor example of the classic editor} in action.

## Inline editor

The inline editor comes with a floating toolbar that becomes visible when the editor is focused (for example, by clicking it). A common scenario for using the inline editor is offering users the possibility to edit content (such as headings and other small areas) in its real location on a web page instead of doing it in a separate administration section.

{@img assets/img/editor-type-inline.png 800 Inline editor type.}

See an {@link examples/builds/inline-editor example of the inline editor} in action.

## Balloon editor and balloon block editor

Balloon editor is similar to inline editor. The difference between them is that the {@link getting-started/setup/toolbar#block-toolbar toolbar appears in a balloon} next to the selection (when the selection is not empty).

{@img assets/img/editor-type-balloon.png 800 Balloon editor type.}

See an {@link examples/builds/balloon-editor example of the balloon editor} in action.

Balloon block is essentially the balloon editor with an extra block toolbar, which can be accessed using the button attached to the editable content area and following the selection in the document. The toolbar gives access to additional block–level editing features.

{@img assets/img/editor-type-balloon-block.png 800 Balloon block editor type.}

See an {@link examples/builds/balloon-block-editor example of the balloon block editor} in action.

## Decoupled editor (document)

The Decoupled editor is named for its unique structure, where the toolbar and editing area are separate elements. This design allows for greater flexibility and customization, making it suitable for a wide range of applications beyond just classic WYSIWYG editing.

<<<<<<< HEAD
The most popular use case for the Decoupled editor is the “document editor” similar to large editing packages such as Google Docs or Microsoft Word. It works best for creating documents, which are usually later printed or exported to PDF files.
=======
The most popular use case for the Decoupled editor is the “document editor”, similar to large editing packages such as Google Docs or Microsoft Word. It works best for creating documents, which are usually later printed or exported to PDF files.
>>>>>>> f65056fb

By separating the toolbar from the editing area, you can integrate the editor into different parts of your application or customize its appearance and functionality to suit various needs. For example, you may want to create an email creator that reflects the setup in which the toolbar is at the bottom of the editing area. We have {@link examples/custom/bottom-toolbar-editor a working example} for this.

{@img assets/img/editor-type-document.png 800 Document editor type.}

See an {@link examples/builds/document-editor example of the document editor} in action.

## Multi-root editor

The multi-root editor is an editor type that features multiple, separate editable areas. The main difference between using a multi-root editor and using multiple separate editors is the fact that in a multi-root editor, the editors are "connected." All editable areas of the same editor instance share the same configuration, toolbar, undo stack, and produce one document.

{@img assets/img/editor-type-multi-root.png 800 Multi-root editor type.}

See an {@link examples/builds/multi-root-editor example of the multi-root editor} in action.

<info-box>
	At this time, the multi-root editor is not yet available via the [Builder](https://ckeditor.com/ckeditor-5/builder?redirect=docs).
</info-box><|MERGE_RESOLUTION|>--- conflicted
+++ resolved
@@ -66,11 +66,7 @@
 
 The Decoupled editor is named for its unique structure, where the toolbar and editing area are separate elements. This design allows for greater flexibility and customization, making it suitable for a wide range of applications beyond just classic WYSIWYG editing.
 
-<<<<<<< HEAD
-The most popular use case for the Decoupled editor is the “document editor” similar to large editing packages such as Google Docs or Microsoft Word. It works best for creating documents, which are usually later printed or exported to PDF files.
-=======
 The most popular use case for the Decoupled editor is the “document editor”, similar to large editing packages such as Google Docs or Microsoft Word. It works best for creating documents, which are usually later printed or exported to PDF files.
->>>>>>> f65056fb
 
 By separating the toolbar from the editing area, you can integrate the editor into different parts of your application or customize its appearance and functionality to suit various needs. For example, you may want to create an email creator that reflects the setup in which the toolbar is at the bottom of the editing area. We have {@link examples/custom/bottom-toolbar-editor a working example} for this.
 
