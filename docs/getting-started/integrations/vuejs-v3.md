--- conflicted
+++ resolved
@@ -88,97 +88,7 @@
 
 ### Using the component locally
 
-<<<<<<< HEAD
 If you do not want the CKEditor&nbsp;5 component to be enabled globally, you can skip the `use()` part entirely. Instead, configure it in the `components` property of your view.
-=======
-	// Vue CLI would normally use its own loader to load .svg and .css files, however:
-	//	1. The icons used by CKEditor&nbsp;5 must be loaded using raw-loader,
-	//	2. The CSS used by CKEditor&nbsp;5 must be transpiled using PostCSS to load properly.
-	chainWebpack: config => {
-		// (1.) To handle the editor icons, get the default rule for *.svg files first:
-		const svgRule = config.module.rule( 'svg' );
-
-		// Then you can either:
-		//
-		// * clear all loaders for existing 'svg' rule:
-		//
-		//		svgRule.uses.clear();
-		//
-		// * or exclude ckeditor directory from node_modules:
-		svgRule.exclude.add( path.join( __dirname, 'node_modules', '@ckeditor' ) );
-
-		// Add an entry for *.svg files belonging to CKEditor. You can either:
-		//
-		// * modify the existing 'svg' rule:
-		//
-		//		svgRule.use( 'raw-loader' ).loader( 'raw-loader' );
-		//
-		// * or add a new one:
-		config.module
-			.rule( 'cke-svg' )
-			.test( /ckeditor5-[^/\\]+[/\\]theme[/\\]icons[/\\][^/\\]+\.svg$/ )
-			.use( 'raw-loader' )
-			.loader( 'raw-loader' );
-
-		// (2.) Transpile the .css files imported by the editor using PostCSS.
-		// Make sure only the CSS belonging to ckeditor5-* packages is processed this way.
-		config.module
-			.rule( 'cke-css' )
-			.test( /ckeditor5-[^/\\]+[/\\].+\.css$/ )
-			.use( 'postcss-loader' )
-			.loader( 'postcss-loader' )
-			.tap( () => {
-				return {
-					postcssOptions: styles.getPostCssConfig( {
-						themeImporter: {
-							themePath: require.resolve( '@ckeditor/ckeditor5-theme-lark' ),
-						},
-						minify: true
-					} )
-				};
-			} );
-	}
-};
-```
-
-<info-box>
-    By default, the Vue CLI uses [`file-loader`](https://webpack.js.org/loaders/file-loader/) for all SVG files. The `file-loader` copies the file to the output directory and resolves imports into URLs. The CKEditor's UI components use SVG {@link module:ui/icon/iconview~IconView#content source directly} so the theme icons must be loaded using [`raw-loader`](https://webpack.js.org/loaders/raw-loader). If your project uses different approach than CKEditor's UI library you must create different webpack loader rules for your project's SVG files and the CKEditor's ones.
-</info-box>
-
-### Installing plugins
-
-Having your project configured, you can choose the building blocks of your editor. Install the packages necessary for your integration, but please remember that all packages (excluding `@ckeditor/ckeditor5-dev-*`, `@ckeditor/ckeditor5-vue`, and `@ckeditor/vite-plugin-ckeditor5`) must have the same version as the base editor package.
-
-```bash
-npm install --save \
-	@ckeditor/ckeditor5-editor-classic \
-	@ckeditor/ckeditor5-essentials \
-	@ckeditor/ckeditor5-basic-styles \
-	@ckeditor/ckeditor5-link \
-	@ckeditor/ckeditor5-paragraph \
-	@ckeditor/ckeditor5-theme-lark
-```
-
-#### JavaScript
-
-You can use more packages, depending on which features are needed in your application.
-
-```js
-// main.js
-
-import { createApp } from 'vue';
-import App from './App.vue';
-import CKEditor from '@ckeditor/ckeditor5-vue';
-
-createApp( App ).use( CKEditor ).mount( '#app' );
-```
-
-<info-box>
-	Instead of calling the `use()` method to install CKEditor&nbsp;5 component globally, you can always [use the component locally](#using-the-component-locally).
-</info-box>
-
-Now all you need to do is specify the list of rich text editor options (**including plugins**) in the `editorConfig` data property:
->>>>>>> 571500c5
 
 ```html
 <template>
