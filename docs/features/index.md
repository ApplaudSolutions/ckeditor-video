--- conflicted
+++ resolved
@@ -17,11 +17,7 @@
 
 ## Using CKEditor&nbsp;5 features
 
-<<<<<<< HEAD
 Most of the features are easily accessible from a {@link getting-started/setup/toolbar highly configurable toolbar} (in fact there are {@link features/blocktoolbar two of those}) offering buttons and dropdowns you may arrange the way you need. This is aided by dedicated feature toolbars in many cases. Plenty of actions can also be executed with {@link features/keyboard-support keyboard shortcuts}. And the whole user interface comes with a {@link features/ui-language multitude of translations} and it supports RTL languages.
-=======
-Most of the features are easily accessible from a {@link features/toolbar highly configurable toolbar} (in fact, there are {@link features/blocktoolbar two of those}) offering buttons and dropdowns you may arrange the way you need. This is aided by dedicated feature toolbars in many cases. Plenty of actions can also be executed with {@link features/keyboard-support keyboard shortcuts}. The whole user interface comes with a {@link features/ui-language multitude of translations} and it supports RTL languages.
->>>>>>> 53eb40d8
 
 ## CKEditor&nbsp;5 WYSIWYG editor features and functions
 
@@ -95,11 +91,7 @@
 
 ### Customizable user experience
 
-<<<<<<< HEAD
 Work as you like it - choose user interface approach from {@link getting-started/legacy-getting-started/predefined-builds several predefined builds}, add or remove features easily to your build with the [online builder](https://ckeditor.com/ckeditor-5/online-builder/) or utilize the {@link getting-started/advanced/dll-builds DLL builds}. Then tailor the user interface to your needs with our customizable {@link getting-started/setup/toolbar editor toolbar} arranging features buttons, dropdowns, and other items in whatever way you need them.
-=======
-Work as you like it &ndash; choose a user interface approach from {@link installation/getting-started/predefined-builds several predefined builds}, add features to your build or remove them with the [online builder](https://ckeditor.com/ckeditor-5/online-builder/), or utilize the {@link installation/advanced/dll-builds DLL builds}. Then tailor the user interface to your needs with a customizable {@link features/toolbar editor toolbar}, arranging features buttons, dropdowns, and other items in whatever way you need them.
->>>>>>> 53eb40d8
 
 {@img assets/img/full-toolbar.png 938 CKEditor&nbsp;5 customizable UI.}
 
