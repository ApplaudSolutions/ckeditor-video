---
category: features
menu-title: Spell and grammar checker
meta-title: Spelling, grammar, and punctuation checking | CKEditor 5 Documentation
modified_at: 2022-10-05
badges: [ premium ]
---

# Spelling, grammar, and punctuation checking

[WProofreader SDK](https://webspellchecker.com/wsc-proofreader) is an AI-driven, multi-language text correction tool. Spelling, grammar, and punctuation suggestions appear on hover as you type or in a separate dialog aggregating all mistakes and replacement suggestions in one place.

<info-box>
	This is a premium feature that is additionally payable on top of CKEditor&nbsp;5 commercial license fee and delivered by our partner, [WebSpellChecker](https://webspellchecker.com/). [Contact us](https://ckeditor.com/contact/?sales=true#contact-form) if you have any feedback or questions.

	You can report any issues in the WebSpellChecker [GitHub repository](https://github.com/WebSpellChecker/wproofreader).
</info-box>

## Demo

Use the toolbar button {@icon @webspellchecker/wproofreader-ckeditor5/theme/icons/wproofreader.svg Spell and grammar check} to test the spell and grammar check feature in the editor below.

{@snippet features/wproofreader}

<info-box info>
	This demo only presents a limited set of features. Visit the {@link examples/builds/full-featured-editor feature-rich editor example} to see more in action.
</info-box>

The WProofreader badge in the bottom-right corner shows you the total number of mistakes detected. Hover an underlined word to display the WProofreader suggestions for any of the spelling and grammar mistakes found. The suggestion card allows the user to use the feature on the go. If you want to see an overview of all mistakes found, click the "Proofread in dialog" option in the toolbar dropdown. It will invoke a detached floating dialog, which is easy to navigate and perfect for dedicated proofreading sessions.

You can access the WProofreader settings from the toolbar, too. Set the primary language, create a spelling dictionary, and tweak some additional proofreading settings.

## Additional feature information

You can fine-tune WProofreader via the dedicated settings menu. Choose a primary language from a set of available ones. Create and manage additional custom dictionaries. You can add words to the user dictionary directly from the suggestion card, too. If needed, you can turn off the spell checker and enable it again with a single click.

## Multi-language support

The {@link features/language text part language} feature lets the user set different languages to different portions of the content. The spell and grammar check feature offers full support for multilingual content. If you set the WProofreader language to Auto Detect (or set the `auto` language in the configuration), the feature will automatically recognize the language for a given sentence. It will then suggest spelling and grammar corrections specifically for that language, as shown in the demo above.

{@img assets/img/spellcheck-dictionary.png 770 Setting the spell checker dictionary to auto.}

## Check types

WProofreader checks texts for spelling, grammar, and punctuation mistakes. The autodetect feature facilitates the correction of multilingual texts. Users do not have to manually switch languages to proofread documents with mixed language. Handy spelling autocorrect validates user texts on the fly. Autocomplete suggestions for English make the proofreading process fast and smooth. You can accept the predictive text with a right <kbd>→</kbd> arrow key.

## Supported languages and dictionaries

### Language support

The most popular languages used with WProofreader include: American English, Australian English, Arabic, Brazilian Portuguese, British English, Canadian English, Canadian French, Danish, Dutch, Finnish, French, German, Greek, Hebrew, Italian, Indonesian, Norwegian Bokmål, Norwegian Nynorsk, Portuguese, Spanish, Swedish, Turkish, and Ukrainian.

There are, however, more languages available from the WebSpellChecker site. Grammar checking is available for over 20 languages.

The AI-driven tools approach for English, German, and Spanish is a recent addition to the software. It offers a far better checking quality and generates proofreading suggestions based on the context of a sentence. It provides more suitable suggestions that address mistakes with 3 times the accuracy compared to a traditional mechanism.

Here you can check the [full list of supported languages](https://webspellchecker.com/supported-languages/).

### Specialized dictionaries

Apart from the language dictionaries, WebSpellChecker offers two specialized dictionaries: medical and legal.

### Custom dictionaries

You can use custom dictionaries in two ways.

One is the **user-level dictionary** that can be expanded during regular use by adding new words. This is a perfect solution for users working on specific content that may contain slang or professional jargon.

The other is the so-called **company-level dictionary**. These pre-made dictionaries can be uploaded by system administrators or CKEditor&nbsp;5 integrators and made available across the company, accessible for all users. This way you can share all the benefits of a user-generated dictionary among the team, making the proofreading process more structured and controlled.

## Accessibility

The WProofreader UI is designed and oriented toward comfort and ease of use. The proofreading floating dialog can be moved around, addressing the needs of left-handed editors and right-to-left language users. The clear, simple design is more readable for users with vision impairments. You can also navigate and operate the dialog with a keyboard, eliminating the need to use a mouse or another pointing device.

The spell and grammar check is compliant with Web Content Accessibility Guidelines (WCAG) 2.1 and Section 508 accessibility standards.

## Installation

<<<<<<< HEAD
WProofreader is delivered as a CKEditor&nbsp;5 plugin, so it can be combined into an editor build just like other features. To add this feature to your rich-text editor, install the [`@webspellchecker/wproofreader-ckeditor5`](https://www.npmjs.com/package/@webspellchecker/wproofreader-ckeditor5) package:
=======
<info-box info>
	The spell and grammar check feature is enabled by default in the {@link installation/getting-started/predefined-builds#superbuild superbuild} only.

	This is a premium feature that requires a commercial license. If you do not have one yet, please [contact us](https://ckeditor.com/contact/).
</info-box>

WProofreader is delivered as a CKEditor&nbsp;5 plugin, so you can combine it into an editor build just like other features. To add this feature to your rich-text editor, install the [`@webspellchecker/wproofreader-ckeditor5`](https://www.npmjs.com/package/@webspellchecker/wproofreader-ckeditor5) package:
>>>>>>> 8dfe4447

```
npm install --save @webspellchecker/wproofreader-ckeditor5
```

Then, add it to your plugin list and the toolbar configuration:

```js
import WProofreader from '@webspellchecker/wproofreader-ckeditor5/src/wproofreader';

ClassicEditor
	.create( editorElement, {
		plugins: [ WProofreader, /* ...], */
		toolbar: [ 'wproofreader', /* ... */ ]
	} )
	.then( /* ... */ )
	.catch( /* ... */ );
```

<<<<<<< HEAD
Please be aware that when you try to build CKEditor&nbsp;5 from source with WProofreader included, you need to adjust the example `webpack.config.js` provided in the {@link getting-started/legacy-getting-started/quick-start-other#building-the-editor-from-source building from source guide}. It needs to also allow including icons and styling from the WProofreader package. There are two way to do this.
=======
When you try to build CKEditor&nbsp;5 from source with WProofreader included, you need to adjust the example `webpack.config.js` provided in the {@link installation/getting-started/quick-start-other#building-the-editor-from-source building from source guide}. It needs to also allow including icons and styling from the WProofreader package. There are two ways to do this.
>>>>>>> 8dfe4447

The first configuration option is simpler:

```js
	///[...]
	module: {
		rules: [
			{
                test: /\.svg$/,

                use: [ 'raw-loader' ]
            },
            {
                test: /\.css$/,

                use: [
                    {
						loader: 'style-loader',
						///[...]
					}
				]
			}
			///[...]
		]
	}
```
However, this approach can affect `.svg` and `.css` files included from outside of CKEditor&nbsp;5-related packages.

Therefore, the best option is to use another configuration solution. This one will only load `.svg` and `.css` files imported from CKEditor&nbsp;5-related packages:

```js
	// ...
	module: {
		rules: [
			{
				test: /ckeditor5([^\/\\]+)?[\/\\]theme[\/\\]icons[\/\\][^\/\\]+\.svg$/,

				use: [ 'raw-loader' ]
			},
			{
				test: /ckeditor5([^\/\\]+)?[\/\\]theme[/\\].+\.css$/,

				use: [
					{
						loader: 'style-loader',
						// ...
					}
				]
			}
			// ...
		]
	}
```

With this modification to the `webpack.config.js`, it is possible to build CKEditor&nbsp;5 from source with WProofreader included.

<info-box info>
	Read more about {@link framework/plugins/installing-plugins installing plugins}.
</info-box>

At this step, you need to provide a proper configuration. You can use WProofreader either as a [cloud solution](#wproofreader-cloud) or [hosted on your server](#wproofreader-on-premises) (on-premises or in a private cloud).

### WProofreader Cloud

After signing up for a [trial or paid version](https://ckeditor.com/contact/), you will receive your service ID on your email. You can use it to activate the service.

Add the following configuration to your editor:

```js
import WProofreader from '@webspellchecker/wproofreader-ckeditor5/src/wproofreader';

ClassicEditor
	.create( editorElement, {
		plugins: [ WProofreader, /* ... */ ],
		toolbar: [ 'wproofreader', /* ... */ ]
		wproofreader: {
			serviceId: 'your-service-ID',
			srcUrl: 'https://svc.webspellchecker.net/spellcheck31/wscbundle/wscbundle.js'
		}
	} )
```

Refer to the [official documentation](https://github.com/WebSpellChecker/wproofreader-ckeditor5#install-instructions) for more details about the cloud setup and available configuration options.

### WProofreader on-premises

After signing up for a [trial or paid version](https://ckeditor.com/contact/), you will receive access to the WebSpellChecker on-premises package to install it on your server.

You will need to add the following configuration to your editor:

```js
import WProofreader from '@webspellchecker/wproofreader-ckeditor5/src/wproofreader';

ClassicEditor
	.create( editorElement, {
		plugins: [ WProofreader, /* ... */ ],
		toolbar: [ 'wproofreader', /* ... */ ]
		wproofreader: {
			serviceProtocol: 'https',
			serviceHost: 'localhost',
			servicePort: '443',
			servicePath: 'virtual_directory/api/',
			srcUrl: 'https://host_name/virtual_directory/wscbundle/wscbundle.js'
		}
	} )
```

Refer to the [official documentation](https://github.com/WebSpellChecker/wproofreader-ckeditor5#install-instructions) for more details about the server setup and available configuration options.

## Configuration

WProofreader configuration is set inside the CKEditor&nbsp;5 configuration in the `wproofreader` object. Refer to the [WProofreader API](https://webspellchecker.com/docs/api/wscbundle/Options.html) for further information.

## Contribute

You can report issues and request features in the [official WProofreader for CKEditor&nbsp;5 repository](https://github.com/WebSpellChecker/wproofreader-ckeditor5/issues).<|MERGE_RESOLUTION|>--- conflicted
+++ resolved
@@ -76,17 +76,11 @@
 
 ## Installation
 
-<<<<<<< HEAD
-WProofreader is delivered as a CKEditor&nbsp;5 plugin, so it can be combined into an editor build just like other features. To add this feature to your rich-text editor, install the [`@webspellchecker/wproofreader-ckeditor5`](https://www.npmjs.com/package/@webspellchecker/wproofreader-ckeditor5) package:
-=======
 <info-box info>
-	The spell and grammar check feature is enabled by default in the {@link installation/getting-started/predefined-builds#superbuild superbuild} only.
-
 	This is a premium feature that requires a commercial license. If you do not have one yet, please [contact us](https://ckeditor.com/contact/).
 </info-box>
 
 WProofreader is delivered as a CKEditor&nbsp;5 plugin, so you can combine it into an editor build just like other features. To add this feature to your rich-text editor, install the [`@webspellchecker/wproofreader-ckeditor5`](https://www.npmjs.com/package/@webspellchecker/wproofreader-ckeditor5) package:
->>>>>>> 8dfe4447
 
 ```
 npm install --save @webspellchecker/wproofreader-ckeditor5
@@ -106,11 +100,7 @@
 	.catch( /* ... */ );
 ```
 
-<<<<<<< HEAD
-Please be aware that when you try to build CKEditor&nbsp;5 from source with WProofreader included, you need to adjust the example `webpack.config.js` provided in the {@link getting-started/legacy-getting-started/quick-start-other#building-the-editor-from-source building from source guide}. It needs to also allow including icons and styling from the WProofreader package. There are two way to do this.
-=======
 When you try to build CKEditor&nbsp;5 from source with WProofreader included, you need to adjust the example `webpack.config.js` provided in the {@link installation/getting-started/quick-start-other#building-the-editor-from-source building from source guide}. It needs to also allow including icons and styling from the WProofreader package. There are two ways to do this.
->>>>>>> 8dfe4447
 
 The first configuration option is simpler:
 
