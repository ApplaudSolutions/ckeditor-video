--- conflicted
+++ resolved
@@ -331,11 +331,7 @@
 
 #### Changes to content styles
 
-<<<<<<< HEAD
-Last but not least, content styles have been updated with this release, which means you need to update them in your editor implementation to avoid any discrepancies. Please refer to the {@link getting-started/advanced/content-styles Content styles} guide to learn how to generate the style sheet.
-=======
-This release updated editor content styles. This means you need to update them in your editor implementation to avoid any discrepancies. Refer to the {@link installation/advanced/content-styles Content styles} guide to learn how to generate the style sheet.
->>>>>>> 7d600e2c
+This release updated editor content styles. This means you need to update them in your editor implementation to avoid any discrepancies. Refer to the {@link getting-started/advanced/content-styles Content styles} guide to learn how to generate the style sheet.
 
 ### Changes to the comments feature
 
