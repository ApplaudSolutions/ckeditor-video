--- conflicted
+++ resolved
@@ -56,13 +56,6 @@
 
 If you happen to encounter this error, remove all imports of `DocumentList` and related plugins as well as the `removePlugins` configuration option. Replace these with `List` and related plugins.
 
-<<<<<<< HEAD
-<info-box>
-	We have replaced the old list plugins in all {@link installation/getting-started/predefined-builds predefined builds} with the current ones.
-</info-box>
-
-=======
->>>>>>> 20fe9d8d
 #### Details of plugin renames
 
 <table>
@@ -175,15 +168,9 @@
 * `undo`
 
 The following icons were moved to the `ckeditor5-collaboration` package:
-<<<<<<< HEAD
-* `robot-pencil`
-* `table-of-contents`
-* `paint-roller`
-=======
 * `paint-roller`
 * `robot-pencil`
 * `table-of-contents`
->>>>>>> 20fe9d8d
 * `template`
 
 ### Exports renamed
