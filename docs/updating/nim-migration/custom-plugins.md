--- conflicted
+++ resolved
@@ -171,11 +171,7 @@
 import pluginTranslations from '<PACKAGE_NAME>/translations/<LANGUAGE>.js';
 ```
 
-<<<<<<< HEAD
-If you decided to provide backwards compatibility with the old installation methods, the code can be imported using the package name followed by `dist/index.js`. The styles and translations can be imported in the same way as above.
-=======
-If you decided to provide backward compatibility with the old installation methods, the code can be imported using the package name followed by `dist/index.js'. The styles and translations can be imported in the same way as above.
->>>>>>> b562a8d9
+If you decided to provide backward compatibility with the old installation methods, the code can be imported using the package name followed by `dist/index.js`. The styles and translations can be imported in the same way as above.
 
 ```js
 // Importing the plugin code.
