---
# Scope:
# * Introduction to plugins.
# * Exemplify use cases.
# * Point to resources to learn plugin development.

category: plugins
menu-title: Concept
order: 10
---

# Plugins in CKEditor&nbsp;5

Features in CKEditor are introduced by plugins. In fact, without plugins CKEditor&nbsp;5 is an empty API with no use. The {@link installation/getting-started/predefined-builds predefined builds} provided with CKEditor&nbsp;5 are actually predefined collections of plugins, put together to satisfy specific needs.

Plugins provided by the CKEditor core team are available in [npm](https://www.npmjs.com/search?q=ckeditor5) (and [GitHub](https://github.com/ckeditor?utf8=%E2%9C%93&q=ckeditor5&type=&language=), too) in form of npm packages. A package may contain one or more plugins (e.g. the [`@ckeditor/ckeditor5-image`](https://www.npmjs.com/package/@ckeditor/ckeditor5-image) package contains {@link features/images-overview several granular plugins}).

## Common use cases

Plugins can be pretty much anything. They are simply pieces of code initialized by the editor if they are configured to be loaded. They can use the richness of the {@link api/index CKEditor&nbsp;5 Framework API} to enhance the editor or to better integrate it with your application.

Common use cases for plugins are:

* **Editing features**, like bold, heading, linking or any other feature that the user can use to manipulate the content.
* **Adding semantic value** to the content, like annotations or accessibility features.
* **Third-party services integration**, for injecting external resources into the content, like videos or social network posts.
* **Handling image upload** and image manipulation features.
* **Providing widgets** for easy integration with application structured data.
* **Injecting analysis tools** that help enhance the quality of the content.
* And other infinite possibilities...

## Creating plugins

Creating your own plugins is a straightforward task but it requires good knowledge about a few aspects of the CKEditor&nbsp;5 development environment. The following resources are recommended as a starting point:

<<<<<<< HEAD
* The {@link tutorial/editor step-by-step tutorial} in the {@link framework/index CKEditor 5 Framework} documentation.
=======
* The {@link framework/creating-simple-plugin-timestamp Plugin development guide} in the {@link framework/index CKEditor&nbsp;5 Framework} documentation.
>>>>>>> 8936e0e4
* The {@link framework/package-generator/using-package-generator Using package generator} that provides plugin development environment.
* The {@link framework/quick-start Quick start guide} in the {@link framework/index CKEditor&nbsp;5 Framework} documentation.
* {@link installation/getting-started/quick-start-other#building-the-editor-from-source Creating custom builds} which is necessary to have your plugin included inside a CKEditor&nbsp;5 build.

A good understanding of the {@link framework/index CKEditor&nbsp;5 Framework} is also very welcome when it comes to creating plugins.

## Using third-party plugins

A great way to enhance your builds with additional features is by using plugins created by the community. Such plugins are generally available as npm packages, so a quick [search on the "ckeditor5" keyword in npm](https://www.npmjs.com/search?q=ckeditor5) should work as a starting point.

Once you have plugins to be included, {@link installation/plugins/installing-plugins learn how to install them}.<|MERGE_RESOLUTION|>--- conflicted
+++ resolved
@@ -33,11 +33,7 @@
 
 Creating your own plugins is a straightforward task but it requires good knowledge about a few aspects of the CKEditor&nbsp;5 development environment. The following resources are recommended as a starting point:
 
-<<<<<<< HEAD
-* The {@link tutorial/editor step-by-step tutorial} in the {@link framework/index CKEditor 5 Framework} documentation.
-=======
 * The {@link framework/creating-simple-plugin-timestamp Plugin development guide} in the {@link framework/index CKEditor&nbsp;5 Framework} documentation.
->>>>>>> 8936e0e4
 * The {@link framework/package-generator/using-package-generator Using package generator} that provides plugin development environment.
 * The {@link framework/quick-start Quick start guide} in the {@link framework/index CKEditor&nbsp;5 Framework} documentation.
 * {@link installation/getting-started/quick-start-other#building-the-editor-from-source Creating custom builds} which is necessary to have your plugin included inside a CKEditor&nbsp;5 build.
