--- conflicted
+++ resolved
@@ -1115,222 +1115,4 @@
 **Important notes**
 Plugins denoted with an asterisk (*) are essential for the editor to work and should never be removed.
 The two list plugins denoted with a plus (+) can only be used separately.
-The document lists feature is required by the import from Word plugin to run correctly.
-<<<<<<< HEAD
-=======
-
-
-## Build customization
-
-Every build comes with a default set of features and their default configuration. Although the builds try to fit many use cases, they may still need to be adjusted in some integrations. The following modifications are possible:
-
- * You can override the default **configuration of features** (e.g. define different image styles or heading levels).
- * You can change the default **toolbar configuration** (e.g. remove undo/redo buttons).
- * You can also **remove features** (plugins).
-
-Read more in the {@link installation/getting-started/configuration Configuration guide}.
-
-If a build does not provide all the necessary features or you want to create a highly optimized build of the editor which will contain only the features that you require, you need to customize the build or create a brand new one.
-
-A build is a simple [npm](https://www.npmjs.com) package (usually developed in a Git repository) with a predefined set of dependencies. Out of this repository, distribution files can be generated through the build process.
-
-Some of the reasons for creating custom builds are:
-
-* Adding features which are not included in the existing builds, either from a third party or custom developed.
-* Removing unnecessary features present in a build.
-* Changing the {@link installation/getting-started/editor-lifecycle#creating-an-editor-with-create editor creator}.
-* Changing the {@link framework/guides/theme-customization editor theme}.
-* Changing the {@link features/ui-language localization language} of the editor.
-* Enabling bug fixes which are still not a part of any public release.
-
-<info-box hint>
-	If you are looking for an easy way to create a custom build of CKEditor 5, check the [online builder](https://ckeditor.com/ckeditor-5/online-builder/), which allows you to create a custom build through a simple and intuitive UI.
-</info-box>
-
-### Requirements
-
-In order to start developing CKEditor 5 you will require:
-
-* [Node.js](https://nodejs.org/en/) 14.0.0+
-* npm 5.7.1+ (**note:** some npm 5+ versions were known to cause [problems](https://github.com/npm/npm/issues/16991), especially with deduplicating packages; upgrade npm when in doubt)
-* [Git](https://git-scm.com/)
-
-### Forking an existing build
-
-Start with [forking](https://help.github.com/articles/fork-a-repo/) [the main `ckeditor5` repository](https://github.com/ckeditor/ckeditor5) (it will serve as the starting point for your customizations) and then clone your fork:
-
-```bash
-git clone -b stable git@github.com:<your-username>/ckeditor5.git
-```
-
-Builds are available in the `packages/` directory. The directories are named `ckeditor5-build-*`.
-For example, use the following command to get to the classic build:
-
-```bash
-cd packages/ckeditor5-build-classic
-```
-
-To make updating easier, you may optionally add the original build repository to your Git remotes:
-
-```bash
-git remote add upstream https://github.com/ckeditor/ckeditor5.git
-```
-
-<info-box hint>
-	If you do not want to fork the official build, you can just clone it. However, you will not be able to commit and push your customizations back to GitHub.
-
-	Alternatively, instead of creating a custom build you can {@link installation/advanced/integrating-from-source integrate CKEditor 5 directly from source}. This option allows for even more flexibility and requires less overhead (you will not need to fork the official build). However, it requires that you fully control the `webpack.config.js` file (which is not that easy in some environments &mdash; for example in [`angular-cli`](https://cli.angular.io/) or [`create-react-app`](https://github.com/facebook/create-react-app)).
-</info-box>
-
-<info-box warning>
-	It is important that you use the `stable` branch of a build, not the `master` branch. The `master` branch might contain changes which are not yet compatible with the versions of CKEditor 5 source packages that were published on npm.
-</info-box>
-
-### Build anatomy
-
-Every build contains the following files:
-
-* `build/ckeditor.js` &ndash; The ready-to-use editor bundle, containing the editor and all plugins.
-* `src/ckeditor.js` &ndash; The source entry point of the build. Based on it the `build/ckeditor.js` file is created by [webpack](https://webpack.js.org). It defines the editor creator, the list of plugins and the default configuration of a build.
-* `webpack-config.js` &ndash; The webpack configuration used to build the editor.
-
-### Customizing a build
-
-In order to customize a build you need to:
-
-* Install missing dependencies.
-* Update the `src/ckeditor.js` file.
-* Update the build (the editor bundle in `build/`).
-
-#### Installing dependencies
-
-First, you need to install dependencies which are already specified in the build's `package.json`:
-
-```bash
-npm install
-```
-
-Then, you can add missing dependencies (i.e. packages you want to add to your build). The easiest way to do so is by typing:
-
-```bash
-npm install --save-dev <package-name>
-```
-
-This will install the package and add it to `package.json`. You can also edit `package.json` manually. Keep in mind, however, that all packages (excluding `@ckeditor/ckeditor5-dev-*`) {@link installation/getting-started/installing-plugins#requirements must have the same version as the base editor package}.
-
-<info-box hint>
-	Due to the non-deterministic way how npm installs packages, it is recommended to run `rm -rf node_modules && npm install` when in doubt. This will prevent some packages from getting installed more than once in `node_modules/` (which might lead to broken builds).
-
-	You can also give [Yarn](https://yarnpkg.com/lang/en/) a try.
-</info-box>
-
-#### Updating build configuration
-
-If you added or removed dependencies, you will also need to modify the `src/ckeditor.js` file.
-
-Every plugin that you want to include in the bundle should be added at this stage. You can also change the editor creator and specify the default editor configuration. For instance, your webpack entry file (`src/ckeditor.js`) may look like this:
-
-```js
-'use strict';
-
-// The editor creator to use.
-import ClassicEditorBase from '@ckeditor/ckeditor5-editor-classic/src/classiceditor';
-
-import EssentialsPlugin from '@ckeditor/ckeditor5-essentials/src/essentials';
-import AutoformatPlugin from '@ckeditor/ckeditor5-autoformat/src/autoformat';
-import BoldPlugin from '@ckeditor/ckeditor5-basic-styles/src/bold';
-import ItalicPlugin from '@ckeditor/ckeditor5-basic-styles/src/italic';
-import HeadingPlugin from '@ckeditor/ckeditor5-heading/src/heading';
-import LinkPlugin from '@ckeditor/ckeditor5-link/src/link';
-import ListPlugin from '@ckeditor/ckeditor5-list/src/list';
-import ParagraphPlugin from '@ckeditor/ckeditor5-paragraph/src/paragraph';
-
-import CustomPlugin from 'ckeditor5-custom-package/src/customplugin';
-import OtherCustomPlugin from '../relative/path/to/some/othercustomplugin';
-
-export default class ClassicEditor extends ClassicEditorBase {}
-
-// Plugins to include in the build.
-ClassicEditor.builtinPlugins = [
-	EssentialsPlugin,
-	AutoformatPlugin,
-	BoldPlugin,
-	ItalicPlugin,
-	HeadingPlugin,
-	LinkPlugin,
-	ListPlugin,
-	ParagraphPlugin,
-
-	CustomPlugin,
-	OtherCustomPlugin
-];
-
-ClassicEditor.defaultConfig = {
-	toolbar: [ 'heading', '|', 'bold', 'italic', 'custombutton' ],
-
-	// This value must be kept in sync with the language defined in webpack.config.js.
-	language: 'en'
-};
-```
-
-#### Rebuilding the bundle
-
-After you changed the webpack entry file or updated some dependencies, it is time to rebuild the bundle. This will run a bundler (webpack) with a proper configuration (see `webpack.config.js`).
-
-To do that, execute the following command:
-
-```bash
-yarn run build
-```
-
-You can validate whether your new build works by opening the `sample/index.html` file in a browser (via HTTP, not as a local file). Make sure to **clear the cache**.
-
-### Updating the build
-
-You may decide to update your build at any time. Since it is a fork of the official build, you can simply merge the changes that happened meanwhile in that build, using Git commands:
-
-```bash
-git fetch upstream
-git merge upstream/stable
-```
-
-You should handle eventual conflicts and verify the merged changes. After that, just follow the previous instructions for creating your build and test it.
-
-<info-box hint>
-	It is recommended to run `rm -rf node_modules && npm install` after you fetched changes from the upstream or updated versions of dependencies in `package.json` manually. This will prevent npm from installing packages more than once (which may lead to broken builds).
-</info-box>
-
-### Publishing your builds
-
-If you think that your custom builds can be useful to others, it is a great idea to publish them on GitHub and npm. When doing so, just be sure to give them meaningful names that would fit the `ckeditor5-build-(the name)` pattern, making them easy to find. To avoid conflicts with other existing builds you can use [scoped packages](https://docs.npmjs.com/misc/scope). We also recommend using the "ckeditor5" and "ckeditor5-build" [keywords](https://docs.npmjs.com/files/package.json#keywords) to make your build [easier to find](https://www.npmjs.com/search?q=keywords:ckeditor5-build&page=1&ranking=optimal).
-
-After your build is out, [ping us on Twitter](https://twitter.com/ckeditor)!
-
-## UMD support
-
-Because builds are distributed as [UMD modules](https://github.com/umdjs/umd), editor classes can be retrieved in various ways:
-
-* by a [CommonJS](http://wiki.commonjs.org/wiki/CommonJS)-compatible loader (e.g. [webpack](https://webpack.js.org) or [Browserify](http://browserify.org/)),
-* by [RequireJS](http://requirejs.org/) (or any other AMD library),
-* from the global namespace if none of the above loaders is available.
-
-For example:
-
-```js
-// In the CommonJS environment.
-const ClassicEditor = require( '@ckeditor/ckeditor5-build-classic' );
-ClassicEditor.create( ... ); // [Function]
-
-// If AMD is present, you can do this.
-require( [ 'path/to/ckeditor5-build-classic/build/ckeditor' ], ClassicEditor => {
-	ClassicEditor.create( ... ); // [Function]
-} );
-
-// As a global variable.
-ClassicEditor.create( ... ); // [Function]
-
-// As an ES6 module (if using webpack or Rollup).
-import ClassicEditor from '@ckeditor/ckeditor5-build-classic';
-ClassicEditor.create( ... ); // [Function]
-```
->>>>>>> bfad1ac9
+The document lists feature is required by the import from Word plugin to run correctly.