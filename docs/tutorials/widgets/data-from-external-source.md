--- conflicted
+++ resolved
@@ -103,30 +103,6 @@
 
 ```js
 // main.js
-<<<<<<< HEAD
-
-import { ClassicEditor, Bold, Italic, Essentials, Heading, List, Paragraph } from 'ckeditor5';
-import ExternalDataWidget from './external-data-widget/externaldatawidget';
-import CKEditorInspector from '@ckeditor/ckeditor5-inspector';
-import 'ckeditor5/ckeditor5.css';
-
-ClassicEditor
-    .create( document.querySelector( '#editor' ), {
-        plugins: [ Essentials, Paragraph, Heading, List, Bold, Italic, ExternalDataWidget ],
-        toolbar: [ 'heading', 'bold', 'italic', 'numberedList', 'bulletedList', '|', 'undo', 'redo' ]
-    } )
-    .then( editor => {
-        console.log( 'Editor was initialized', editor );
-
-        CKEditorInspector.attach( { editor: 'editor' } );
-
-        // Expose for playing in the console.
-        window.editor = editor;
-    } )
-    .catch( error => {
-        console.error( error.stack );
-    } );
-=======
 
 import { ClassicEditor, Bold, Italic, Essentials, Heading, List, Paragraph } from 'ckeditor5';
 import ExternalDataWidget from './external-data-widget/externaldatawidget';
@@ -150,7 +126,6 @@
 	.catch( error => {
 		console.error( error.stack );
 	} );
->>>>>>> e9ac15f6
 ```
 
 At this stage you can run the project and open it in the browser to verify if it is loading correctly.
