--- conflicted
+++ resolved
@@ -213,15 +213,11 @@
 		button.addEventListener( 'click', () => {
 			isReadOnly = !isReadOnly;
 
-<<<<<<< HEAD
-			editor.enableReadOnlyMode( 'manual-test', isReadOnly );
-=======
 			if ( isReadOnly ) {
 				editor.enableReadOnlyMode( 'manual-test' );
 			} else {
 				editor.disableReadOnlyMode( 'manual-test' );
 			}
->>>>>>> 37433d10
 
 			button.textContent = isReadOnly ?
 				'Turn off read-only mode' :
