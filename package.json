--- conflicted
+++ resolved
@@ -87,16 +87,10 @@
   },
   "devDependencies": {
     "@babel/parser": "^7.23.3",
-<<<<<<< HEAD
-    "@ckeditor/ckeditor5-ai": "41.0.0",
-    "@ckeditor/ckeditor5-case-change": "41.0.0",
-    "@ckeditor/ckeditor5-comments": "41.0.0",
-    "@ckeditor/ckeditor5-dev-build-tools": "0.1.0",
-=======
     "@ckeditor/ckeditor5-ai": "41.1.0",
     "@ckeditor/ckeditor5-case-change": "41.1.0",
     "@ckeditor/ckeditor5-comments": "41.1.0",
->>>>>>> 6fa4a521
+    "@ckeditor/ckeditor5-dev-build-tools": "0.1.0",
     "@ckeditor/ckeditor5-dev-bump-year": "^39.0.0",
     "@ckeditor/ckeditor5-dev-ci": "^39.0.0",
     "@ckeditor/ckeditor5-dev-dependency-checker": "^39.0.0",
