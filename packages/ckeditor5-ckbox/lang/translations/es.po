# Copyright (c) 2003-2023, CKSource Holding sp. z o.o. All rights reserved.
#
#                                     !!! IMPORTANT !!!
#
#         Before you edit this file, please keep in mind that contributing to the project
#                translations is possible ONLY via the Transifex online service.
#
#         To submit your translations, visit https://www.transifex.com/ckeditor/ckeditor5.
#
#                   To learn more, check out the official contributor's guide:
#     https://ckeditor.com/docs/ckeditor5/latest/framework/guides/contributing/contributing.html
#
msgid ""
msgstr ""
"Language-Team: Spanish (https://app.transifex.com/ckeditor/teams/11143/es/)\n"
"Language: es\n"
"Plural-Forms: nplurals=3; plural=n == 1 ? 0 : n != 0 && n % 1000000 == 0 ? 1 : 2;\n"

msgctxt "Toolbar button tooltip for opening a file browser that allows inserting an image or a file to the editor."
msgid "Open file manager"
msgstr "Abrir gestor de archivos"

msgctxt "A message is displayed when CKEditor 5 cannot associate an image with any of the categories defined in CKBox while uploading an asset."
msgid "Cannot determine a category for the uploaded file."
msgstr "No se puede determinar una categoría para el archivo subido."

msgctxt "A message is displayed when the user is not authorised to access CKBox workspace configured as default one."
msgid "Cannot access default workspace."
<<<<<<< HEAD
msgstr ""
=======
msgstr "No se puede acceder al espacio de trabajo predeterminado."
>>>>>>> fd1767c6
<|MERGE_RESOLUTION|>--- conflicted
+++ resolved
@@ -26,8 +26,4 @@
 
 msgctxt "A message is displayed when the user is not authorised to access CKBox workspace configured as default one."
 msgid "Cannot access default workspace."
-<<<<<<< HEAD
-msgstr ""
-=======
-msgstr "No se puede acceder al espacio de trabajo predeterminado."
->>>>>>> fd1767c6
+msgstr "No se puede acceder al espacio de trabajo predeterminado."