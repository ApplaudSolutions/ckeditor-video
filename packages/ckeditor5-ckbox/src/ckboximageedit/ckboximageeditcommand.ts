--- conflicted
+++ resolved
@@ -12,21 +12,11 @@
 import { Command, type Editor } from 'ckeditor5/src/core';
 import { createElement, global, retry } from 'ckeditor5/src/utils';
 import CKBoxEditing from '../ckboxediting';
-
 import { prepareImageAssetAttributes } from '../ckboxcommand';
-
-<<<<<<< HEAD
-import type { CKBoxRawAssetDefinition } from '../ckboxconfig';
+import type { CKBoxRawAssetDefinition, CKBoxRawAssetDataDefinition } from '../ckboxconfig';
+
 import type { InsertImageCommand, ImageUtils } from '@ckeditor/ckeditor5-image';
-=======
-import type {
-	CKBoxRawAssetDefinition,
-	CKBoxRawAssetDataDefinition
-} from '../ckboxconfig';
-
-import type { InsertImageCommand } from '@ckeditor/ckeditor5-image';
 import { sendHttpRequest } from '../utils';
->>>>>>> 00f972ee
 
 /**
  * The CKBox edit image command.
