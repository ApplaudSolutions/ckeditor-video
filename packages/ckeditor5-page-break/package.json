{
  "name": "@ckeditor/ckeditor5-page-break",
  "version": "36.0.1",
  "description": "Page break feature for CKEditor 5.",
  "keywords": [
    "ckeditor",
    "ckeditor5",
    "ckeditor 5",
    "ckeditor5-feature",
    "ckeditor5-plugin",
    "ckeditor5-dll"
  ],
  "main": "src/index.ts",
  "dependencies": {
    "ckeditor5": "^36.0.1"
  },
  "devDependencies": {
<<<<<<< HEAD
    "@ckeditor/ckeditor5-cloud-services": "^36.0.0",
    "@ckeditor/ckeditor5-core": "^36.0.0",
    "@ckeditor/ckeditor5-dev-utils": "^33.0.0",
    "@ckeditor/ckeditor5-easy-image": "^36.0.0",
    "@ckeditor/ckeditor5-editor-classic": "^36.0.0",
    "@ckeditor/ckeditor5-engine": "^36.0.0",
    "@ckeditor/ckeditor5-image": "^36.0.0",
    "@ckeditor/ckeditor5-paragraph": "^36.0.0",
    "@ckeditor/ckeditor5-theme-lark": "^36.0.0",
    "@ckeditor/ckeditor5-ui": "^36.0.0",
    "@ckeditor/ckeditor5-widget": "^36.0.0",
=======
    "@ckeditor/ckeditor5-cloud-services": "^36.0.1",
    "@ckeditor/ckeditor5-core": "^36.0.1",
    "@ckeditor/ckeditor5-dev-utils": "^32.0.0",
    "@ckeditor/ckeditor5-easy-image": "^36.0.1",
    "@ckeditor/ckeditor5-editor-classic": "^36.0.1",
    "@ckeditor/ckeditor5-engine": "^36.0.1",
    "@ckeditor/ckeditor5-image": "^36.0.1",
    "@ckeditor/ckeditor5-paragraph": "^36.0.1",
    "@ckeditor/ckeditor5-theme-lark": "^36.0.1",
    "@ckeditor/ckeditor5-ui": "^36.0.1",
    "@ckeditor/ckeditor5-widget": "^36.0.1",
>>>>>>> 9235447e
    "typescript": "^4.8.4",
    "webpack": "^5.58.1",
    "webpack-cli": "^4.9.0"
  },
  "engines": {
    "node": ">=14.0.0",
    "npm": ">=5.7.1"
  },
  "author": "CKSource (http://cksource.com/)",
  "license": "GPL-2.0-or-later",
  "homepage": "https://ckeditor.com",
  "bugs": "https://github.com/ckeditor/ckeditor5/issues",
  "repository": {
    "type": "git",
    "url": "https://github.com/ckeditor/ckeditor5.git",
    "directory": "packages/ckeditor5-page-break"
  },
  "files": [
    "lang",
    "src/**/*.js",
    "src/**/*.d.ts",
    "theme",
    "build",
    "ckeditor5-metadata.json",
    "CHANGELOG.md"
  ],
  "scripts": {
    "dll:build": "webpack",
    "build": "tsc -p ./tsconfig.release.json",
    "postversion": "npm run build"
  }
}<|MERGE_RESOLUTION|>--- conflicted
+++ resolved
@@ -15,22 +15,9 @@
     "ckeditor5": "^36.0.1"
   },
   "devDependencies": {
-<<<<<<< HEAD
-    "@ckeditor/ckeditor5-cloud-services": "^36.0.0",
-    "@ckeditor/ckeditor5-core": "^36.0.0",
-    "@ckeditor/ckeditor5-dev-utils": "^33.0.0",
-    "@ckeditor/ckeditor5-easy-image": "^36.0.0",
-    "@ckeditor/ckeditor5-editor-classic": "^36.0.0",
-    "@ckeditor/ckeditor5-engine": "^36.0.0",
-    "@ckeditor/ckeditor5-image": "^36.0.0",
-    "@ckeditor/ckeditor5-paragraph": "^36.0.0",
-    "@ckeditor/ckeditor5-theme-lark": "^36.0.0",
-    "@ckeditor/ckeditor5-ui": "^36.0.0",
-    "@ckeditor/ckeditor5-widget": "^36.0.0",
-=======
     "@ckeditor/ckeditor5-cloud-services": "^36.0.1",
     "@ckeditor/ckeditor5-core": "^36.0.1",
-    "@ckeditor/ckeditor5-dev-utils": "^32.0.0",
+    "@ckeditor/ckeditor5-dev-utils": "^33.0.0",
     "@ckeditor/ckeditor5-easy-image": "^36.0.1",
     "@ckeditor/ckeditor5-editor-classic": "^36.0.1",
     "@ckeditor/ckeditor5-engine": "^36.0.1",
@@ -39,7 +26,6 @@
     "@ckeditor/ckeditor5-theme-lark": "^36.0.1",
     "@ckeditor/ckeditor5-ui": "^36.0.1",
     "@ckeditor/ckeditor5-widget": "^36.0.1",
->>>>>>> 9235447e
     "typescript": "^4.8.4",
     "webpack": "^5.58.1",
     "webpack-cli": "^4.9.0"
