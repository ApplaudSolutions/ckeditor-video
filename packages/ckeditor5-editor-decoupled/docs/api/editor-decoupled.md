---
category: api-reference
---

# CKEditor&nbsp;5 decoupled editor implementation

[![npm version](https://badge.fury.io/js/%40ckeditor%2Fckeditor5-editor-decoupled.svg)](https://www.npmjs.com/package/@ckeditor/ckeditor5-editor-decoupled)

The decoupled editor implementation for CKEditor&nbsp;5. See the {@link examples/builds/document-editor demo}.

## Documentation

This package contains the {@link module:editor-decoupled/decouplededitor~DecoupledEditor} class. Follow there to learn more about this type of editor and how to initialize it.

<<<<<<< HEAD
This package contains the source version of the decoupled editor. This editor implementation is also available in the [decoupled build](https://www.npmjs.com/package/@ckeditor/ckeditor5-build-decoupled). Read more about {@link getting-started/index CKEditor&nbsp;5 builds}.
=======
This package contains the source version of the decoupled editor. Read more about {@link getting-started/setup/editor-types CKEditor&nbsp;5 editor types}.
>>>>>>> e9ac15f6

## Installation

This package is part of our open-source aggregate package.

```bash
npm install ckeditor5
```

## Contribute

The source code of this package is available on GitHub in [https://github.com/ckeditor/ckeditor5/tree/master/packages/ckeditor5-editor-decoupled](https://github.com/ckeditor/ckeditor5/tree/master/packages/ckeditor5-editor-decoupled).

## External links

* [`@ckeditor/ckeditor5-editor-decoupled` on npm](https://www.npmjs.com/package/@ckeditor/ckeditor5-editor-decoupled)
* [`ckeditor/ckeditor5-editor-decoupled` on GitHub](https://github.com/ckeditor/ckeditor5/tree/master/packages/ckeditor5-editor-decoupled)
* [Issue tracker](https://github.com/ckeditor/ckeditor5/issues)
* [Changelog](https://github.com/ckeditor/ckeditor5/blob/master/CHANGELOG.md)<|MERGE_RESOLUTION|>--- conflicted
+++ resolved
@@ -12,11 +12,7 @@
 
 This package contains the {@link module:editor-decoupled/decouplededitor~DecoupledEditor} class. Follow there to learn more about this type of editor and how to initialize it.
 
-<<<<<<< HEAD
-This package contains the source version of the decoupled editor. This editor implementation is also available in the [decoupled build](https://www.npmjs.com/package/@ckeditor/ckeditor5-build-decoupled). Read more about {@link getting-started/index CKEditor&nbsp;5 builds}.
-=======
 This package contains the source version of the decoupled editor. Read more about {@link getting-started/setup/editor-types CKEditor&nbsp;5 editor types}.
->>>>>>> e9ac15f6
 
 ## Installation
 
