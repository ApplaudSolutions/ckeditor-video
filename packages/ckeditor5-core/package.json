{
  "name": "@ckeditor/ckeditor5-core",
  "version": "40.2.0",
  "description": "The core architecture of CKEditor 5 – the best browser-based rich text editor.",
  "keywords": [
    "wysiwyg",
    "rich text",
    "editor",
    "html",
    "contentEditable",
    "editing",
    "operational transformation",
    "ot",
    "collaboration",
    "collaborative",
    "real-time",
    "framework",
    "ckeditor",
    "ckeditor5",
    "ckeditor 5",
    "ckeditor5-lib",
    "ckeditor5-dll"
  ],
  "type": "module",
  "main": "src/index.ts",
  "dependencies": {
    "@ckeditor/ckeditor5-engine": "40.2.0",
    "@ckeditor/ckeditor5-utils": "40.2.0",
    "lodash-es": "4.17.21"
  },
  "devDependencies": {
<<<<<<< HEAD
    "@ckeditor/ckeditor5-autoformat": "40.1.0",
    "@ckeditor/ckeditor5-basic-styles": "40.1.0",
    "@ckeditor/ckeditor5-block-quote": "40.1.0",
    "@ckeditor/ckeditor5-editor-classic": "40.1.0",
    "@ckeditor/ckeditor5-essentials": "40.1.0",
    "@ckeditor/ckeditor5-heading": "40.1.0",
    "@ckeditor/ckeditor5-image": "40.1.0",
    "@ckeditor/ckeditor5-indent": "40.1.0",
    "@ckeditor/ckeditor5-link": "40.1.0",
    "@ckeditor/ckeditor5-list": "40.1.0",
    "@ckeditor/ckeditor5-media-embed": "40.1.0",
    "@ckeditor/ckeditor5-paragraph": "40.1.0",
    "@ckeditor/ckeditor5-table": "40.1.0",
    "@ckeditor/ckeditor5-ui": "40.1.0",
    "typescript": "^5.2.2",
=======
    "@ckeditor/ckeditor5-autoformat": "40.2.0",
    "@ckeditor/ckeditor5-basic-styles": "40.2.0",
    "@ckeditor/ckeditor5-block-quote": "40.2.0",
    "@ckeditor/ckeditor5-editor-classic": "40.2.0",
    "@ckeditor/ckeditor5-essentials": "40.2.0",
    "@ckeditor/ckeditor5-heading": "40.2.0",
    "@ckeditor/ckeditor5-image": "40.2.0",
    "@ckeditor/ckeditor5-indent": "40.2.0",
    "@ckeditor/ckeditor5-link": "40.2.0",
    "@ckeditor/ckeditor5-list": "40.2.0",
    "@ckeditor/ckeditor5-media-embed": "40.2.0",
    "@ckeditor/ckeditor5-paragraph": "40.2.0",
    "@ckeditor/ckeditor5-table": "40.2.0",
    "@ckeditor/ckeditor5-ui": "40.2.0",
    "typescript": "5.0.4",
>>>>>>> 811809b5
    "webpack": "^5.58.1",
    "webpack-cli": "^4.9.0"
  },
  "author": "CKSource (http://cksource.com/)",
  "license": "GPL-2.0-or-later",
  "homepage": "https://ckeditor.com/ckeditor-5",
  "bugs": "https://github.com/ckeditor/ckeditor5/issues",
  "repository": {
    "type": "git",
    "url": "https://github.com/ckeditor/ckeditor5.git",
    "directory": "packages/ckeditor5-core"
  },
  "files": [
    "dist",
    "lang",
    "src/**/*.js",
    "src/**/*.d.ts",
    "theme",
    "ckeditor5-metadata.json",
    "CHANGELOG.md"
  ],
  "scripts": {
    "rollup": "rollup -c ../../scripts/build.mjs",
    "build": "tsc -p ./tsconfig.json"
  }
}<|MERGE_RESOLUTION|>--- conflicted
+++ resolved
@@ -29,23 +29,6 @@
     "lodash-es": "4.17.21"
   },
   "devDependencies": {
-<<<<<<< HEAD
-    "@ckeditor/ckeditor5-autoformat": "40.1.0",
-    "@ckeditor/ckeditor5-basic-styles": "40.1.0",
-    "@ckeditor/ckeditor5-block-quote": "40.1.0",
-    "@ckeditor/ckeditor5-editor-classic": "40.1.0",
-    "@ckeditor/ckeditor5-essentials": "40.1.0",
-    "@ckeditor/ckeditor5-heading": "40.1.0",
-    "@ckeditor/ckeditor5-image": "40.1.0",
-    "@ckeditor/ckeditor5-indent": "40.1.0",
-    "@ckeditor/ckeditor5-link": "40.1.0",
-    "@ckeditor/ckeditor5-list": "40.1.0",
-    "@ckeditor/ckeditor5-media-embed": "40.1.0",
-    "@ckeditor/ckeditor5-paragraph": "40.1.0",
-    "@ckeditor/ckeditor5-table": "40.1.0",
-    "@ckeditor/ckeditor5-ui": "40.1.0",
-    "typescript": "^5.2.2",
-=======
     "@ckeditor/ckeditor5-autoformat": "40.2.0",
     "@ckeditor/ckeditor5-basic-styles": "40.2.0",
     "@ckeditor/ckeditor5-block-quote": "40.2.0",
@@ -61,7 +44,6 @@
     "@ckeditor/ckeditor5-table": "40.2.0",
     "@ckeditor/ckeditor5-ui": "40.2.0",
     "typescript": "5.0.4",
->>>>>>> 811809b5
     "webpack": "^5.58.1",
     "webpack-cli": "^4.9.0"
   },
