/**
 * @license Copyright (c) 2003-2024, CKSource Holding sp. z o.o. All rights reserved.
 * For licensing, see LICENSE.md or https://ckeditor.com/legal/ckeditor-oss-license
 */

/**
 * @module core/editor/editor
 */

import {
	Config,
	CKEditorError,
	ObservableMixin,
	parseBase64EncodedObject,
	releaseDate,
	uid,
	crc32,
	type Locale,
	type LocaleTranslate,
	type ObservableChangeEvent,
	type CRCData
} from '@ckeditor/ckeditor5-utils';

import {
	Conversion,
	DataController,
	EditingController,
	Model,
	StylesProcessor
} from '@ckeditor/ckeditor5-engine';

import type { EditorUI } from '@ckeditor/ckeditor5-ui';

import Context from '../context.js';
import PluginCollection from '../plugincollection.js';
import CommandCollection, { type CommandsMap } from '../commandcollection.js';
import EditingKeystrokeHandler from '../editingkeystrokehandler.js';
import Accessibility from '../accessibility.js';

import type { LoadedPlugins, PluginConstructor } from '../plugin.js';
import type { EditorConfig } from './editorconfig.js';

/**
 * The class representing a basic, generic editor.
 *
 * Check out the list of its subclasses to learn about specific editor implementations.
 *
 * All editor implementations (like {@link module:editor-classic/classiceditor~ClassicEditor} or
 * {@link module:editor-inline/inlineeditor~InlineEditor}) should extend this class. They can add their
 * own methods and properties.
 *
 * When you are implementing a plugin, this editor represents the API
 * which your plugin can expect to get when using its {@link module:core/plugin~Plugin#editor} property.
 *
 * This API should be sufficient in order to implement the "editing" part of your feature
 * (schema definition, conversion, commands, keystrokes, etc.).
 * It does not define the editor UI, which is available only if
 * the specific editor implements also the {@link ~Editor#ui} property
 * (as most editor implementations do).
 */
export default abstract class Editor extends ObservableMixin() {
	/**
	 * A namespace for the accessibility features of the editor.
	 */
	public readonly accessibility: Accessibility;

	/**
	 * Commands registered to the editor.
	 *
	 * Use the shorthand {@link #execute `editor.execute()`} method to execute commands:
	 *
	 * ```ts
	 * // Execute the bold command:
	 * editor.execute( 'bold' );
	 *
	 * // Check the state of the bold command:
	 * editor.commands.get( 'bold' ).value;
	 * ```
	 */
	public readonly commands: CommandCollection;

	/**
	 * Stores all configurations specific to this editor instance.
	 *
	 * ```ts
	 * editor.config.get( 'image.toolbar' );
	 * // -> [ 'imageStyle:block', 'imageStyle:side', '|', 'toggleImageCaption', 'imageTextAlternative' ]
	 * ```
	 */
	public readonly config: Config<EditorConfig>;

	/**
	 * Conversion manager through which you can register model-to-view and view-to-model converters.
	 *
	 * See the {@link module:engine/conversion/conversion~Conversion} documentation to learn how to add converters.
	 */
	public readonly conversion: Conversion;

	/**
	 * The {@link module:engine/controller/datacontroller~DataController data controller}.
	 * Used e.g. for setting and retrieving the editor data.
	 */
	public readonly data: DataController;

	/**
	 * The {@link module:engine/controller/editingcontroller~EditingController editing controller}.
	 * Controls user input and rendering the content for editing.
	 */
	public readonly editing: EditingController;

	/**
	 * The locale instance.
	 */
	public readonly locale: Locale;

	/**
	 * The editor's model.
	 *
	 * The central point of the editor's abstract data model.
	 */
	public readonly model: Model;

	/**
	 * The plugins loaded and in use by this editor instance.
	 *
	 * ```ts
	 * editor.plugins.get( 'ClipboardPipeline' ); // -> An instance of the clipboard pipeline plugin.
	 * ```
	 */
	public readonly plugins: PluginCollection<Editor>;

	/**
	 * An instance of the {@link module:core/editingkeystrokehandler~EditingKeystrokeHandler}.
	 *
	 * It allows setting simple keystrokes:
	 *
	 * ```ts
	 * // Execute the bold command on Ctrl+E:
	 * editor.keystrokes.set( 'Ctrl+E', 'bold' );
	 *
	 * // Execute your own callback:
	 * editor.keystrokes.set( 'Ctrl+E', ( data, cancel ) => {
	 * 	console.log( data.keyCode );
	 *
	 * 	// Prevent the default (native) action and stop the underlying keydown event
	 * 	// so no other editor feature will interfere.
	 * 	cancel();
	 * } );
	 * ```
	 *
	 * Note: Certain typing-oriented keystrokes (like <kbd>Backspace</kbd> or <kbd>Enter</kbd>) are handled
	 * by a low-level mechanism and trying to listen to them via the keystroke handler will not work reliably.
	 * To handle these specific keystrokes, see the events fired by the
	 * {@link module:engine/view/document~Document editing view document} (`editor.editing.view.document`).
	 */
	public readonly keystrokes: EditingKeystrokeHandler;

	/**
	 * Shorthand for {@link module:utils/locale~Locale#t}.
	 *
	 * @see module:utils/locale~Locale#t
	 */
	public readonly t: LocaleTranslate;

	public declare readonly id: string;

	/**
	 * Indicates the editor life-cycle state.
	 *
	 * The editor is in one of the following states:
	 *
	 * * `initializing` &ndash; During the editor initialization (before
	 * {@link module:core/editor/editor~Editor.create `Editor.create()`}) finished its job.
	 * * `ready` &ndash; After the promise returned by the {@link module:core/editor/editor~Editor.create `Editor.create()`}
	 * method is resolved.
	 * * `destroyed` &ndash; Once the {@link #destroy `editor.destroy()`} method was called.
	 *
	 * @observable
	 */
	public declare state: 'initializing' | 'ready' | 'destroyed';

	/**
	 * The default configuration which is built into the editor class.
	 *
	 * It is used in CKEditor 5 builds to provide the default configuration options which are later used during the editor initialization.
	 *
	 * ```ts
	 * ClassicEditor.defaultConfig = {
	 * 	foo: 1,
	 * 	bar: 2
	 * };
	 *
	 * ClassicEditor
	 * 	.create( sourceElement )
	 * 	.then( editor => {
	 * 		editor.config.get( 'foo' ); // -> 1
	 * 		editor.config.get( 'bar' ); // -> 2
	 * 	} );
	 *
	 * // The default options can be overridden by the configuration passed to create().
	 * ClassicEditor
	 * 	.create( sourceElement, { bar: 3 } )
	 * 	.then( editor => {
	 * 		editor.config.get( 'foo' ); // -> 1
	 * 		editor.config.get( 'bar' ); // -> 3
	 * 	} );
	 * ```
	 *
	 * See also {@link module:core/editor/editor~Editor.builtinPlugins}.
	 */
	public static defaultConfig?: EditorConfig;

	/**
	 * An array of plugins built into this editor class.
	 *
	 * It is used in CKEditor 5 builds to provide a list of plugins which are later automatically initialized
	 * during the editor initialization.
	 *
	 * They will be automatically initialized by the editor, unless listed in `config.removePlugins` and
	 * unless `config.plugins` is passed.
	 *
	 * ```ts
	 * // Build some plugins into the editor class first.
	 * ClassicEditor.builtinPlugins = [ FooPlugin, BarPlugin ];
	 *
	 * // Normally, you need to define config.plugins, but since ClassicEditor.builtinPlugins was
	 * // defined, now you can call create() without any configuration.
	 * ClassicEditor
	 * 	.create( sourceElement )
	 * 	.then( editor => {
	 * 		editor.plugins.get( FooPlugin ); // -> An instance of the Foo plugin.
	 * 		editor.plugins.get( BarPlugin ); // -> An instance of the Bar plugin.
	 * 	} );
	 *
	 * ClassicEditor
	 * 	.create( sourceElement, {
	 * 		// Do not initialize these plugins (note: it is defined by a string):
	 * 		removePlugins: [ 'Foo' ]
	 * 	} )
	 * 	.then( editor => {
	 * 		editor.plugins.get( FooPlugin ); // -> Undefined.
	 * 		editor.config.get( BarPlugin ); // -> An instance of the Bar plugin.
	 * 	} );
	 *
	 * ClassicEditor
	 * 	.create( sourceElement, {
	 * 		// Load only this plugin. It can also be defined by a string if
	 * 		// this plugin was built into the editor class.
	 * 		plugins: [ FooPlugin ]
	 * 	} )
	 * 	.then( editor => {
	 * 		editor.plugins.get( FooPlugin ); // -> An instance of the Foo plugin.
	 * 		editor.config.get( BarPlugin ); // -> Undefined.
	 * 	} );
	 * ```
	 *
	 * See also {@link module:core/editor/editor~Editor.defaultConfig}.
	 */
	public static builtinPlugins?: Array<PluginConstructor<Editor>>;

	/**
	 * The editor UI instance.
	 */
	public abstract get ui(): EditorUI;

	/**
	 * The editor context.
	 * When it is not provided through the configuration, the editor creates it.
	 */
	protected readonly _context: Context;

	/**
	 * A set of lock IDs for the {@link #isReadOnly} getter.
	 */
	protected readonly _readOnlyLocks: Set<symbol | string>;

	/**
	 * Creates a new instance of the editor class.
	 *
	 * Usually, not to be used directly. See the static {@link module:core/editor/editor~Editor.create `create()`} method.
	 *
	 * @param config The editor configuration.
	 */
	constructor( config: EditorConfig = {} ) {
		super();

		const constructor = this.constructor as typeof Editor;

		// We don't pass translations to the config, because its behavior of splitting keys
		// with dots (e.g. `resize.width` => `resize: { width }`) breaks the translations.
		const { translations: defaultTranslations, ...defaultConfig } = constructor.defaultConfig || {};
		const { translations = defaultTranslations, ...rest } = config;

		// Prefer the language passed as the argument to the constructor instead of the constructor's `defaultConfig`, if both are set.
		const language = config.language || defaultConfig.language;

		this._context = config.context || new Context( { language, translations } );
		this._context._addEditor( this, !config.context );

		// Clone the plugins to make sure that the plugin array will not be shared
		// between editors and make the watchdog feature work correctly.
		const availablePlugins = Array.from( constructor.builtinPlugins || [] );

		this.config = new Config<EditorConfig>( rest, defaultConfig );
		this.config.define( 'plugins', availablePlugins );
		this.config.define( this._context._getEditorConfig() );

		this.plugins = new PluginCollection<Editor>( this, availablePlugins, this._context.plugins );

		this.locale = this._context.locale;
		this.t = this.locale.t;

		this._readOnlyLocks = new Set();

		this.commands = new CommandCollection();

		this.set( 'state', 'initializing' );
		this.once<EditorReadyEvent>( 'ready', () => ( this.state = 'ready' ), { priority: 'high' } );
		this.once<EditorDestroyEvent>( 'destroy', () => ( this.state = 'destroyed' ), { priority: 'high' } );

		this.model = new Model();

		this.on( 'change:isReadOnly', () => {
			this.model.document.isReadOnly = this.isReadOnly;
		} );

		const stylesProcessor = new StylesProcessor();

		this.data = new DataController( this.model, stylesProcessor );

		this.editing = new EditingController( this.model, stylesProcessor );
		this.editing.view.document.bind( 'isReadOnly' ).to( this );

		this.conversion = new Conversion( [ this.editing.downcastDispatcher, this.data.downcastDispatcher ], this.data.upcastDispatcher );
		this.conversion.addAlias( 'dataDowncast', this.data.downcastDispatcher );
		this.conversion.addAlias( 'editingDowncast', this.editing.downcastDispatcher );

		this._verifyLicenseKey();

		this.keystrokes = new EditingKeystrokeHandler( this );
		this.keystrokes.listenTo( this.editing.view.document );

		this.accessibility = new Accessibility( this );
	}

	/**
	 * Defines whether the editor is in the read-only mode.
	 *
	 * In read-only mode the editor {@link #commands commands} are disabled so it is not possible
	 * to modify the document by using them. Also, the editable element(s) become non-editable.
	 *
	 * In order to make the editor read-only, you need to call the {@link #enableReadOnlyMode} method:
	 *
	 * ```ts
	 * editor.enableReadOnlyMode( 'feature-id' );
	 * ```
	 *
     * Later, to turn off the read-only mode, call {@link #disableReadOnlyMode}:
	 *
	 * ```ts
	 * editor.disableReadOnlyMode( 'feature-id' );
	 * ```
	 *
	 * @readonly
	 * @observable
	 */
	public get isReadOnly(): boolean {
		return this._readOnlyLocks.size > 0;
	}

	public set isReadOnly( value: boolean ) {
		/**
		 * The {@link module:core/editor/editor~Editor#isReadOnly Editor#isReadOnly} property is read-only since version `34.0.0`
		 * and can be set only using {@link module:core/editor/editor~Editor#enableReadOnlyMode `Editor#enableReadOnlyMode( lockId )`} and
		 * {@link module:core/editor/editor~Editor#disableReadOnlyMode `Editor#disableReadOnlyMode( lockId )`}.
		 *
		 * Usage before version `34.0.0`:
		 *
		 * ```ts
		 * editor.isReadOnly = true;
		 * editor.isReadOnly = false;
		 * ```
		 *
		 * Usage since version `34.0.0`:
		 *
		 * ```ts
		 * editor.enableReadOnlyMode( 'my-feature-id' );
		 * editor.disableReadOnlyMode( 'my-feature-id' );
		 * ```
		 *
		 * @error editor-isreadonly-has-no-setter
		 */
		throw new CKEditorError( 'editor-isreadonly-has-no-setter' );
	}

	/**
	 * Turns on the read-only mode in the editor.
	 *
	 * Editor can be switched to or out of the read-only mode by many features, under various circumstances. The editor supports locking
	 * mechanism for the read-only mode. It enables easy control over the read-only mode when many features wants to turn it on or off at
	 * the same time, without conflicting with each other. It guarantees that you will not make the editor editable accidentally (which
	 * could lead to errors).
	 *
	 * Each read-only mode request is identified by a unique id (also called "lock"). If multiple plugins requested to turn on the
	 * read-only mode, then, the editor will become editable only after all these plugins turn the read-only mode off (using the same ids).
	 *
	 * Note, that you cannot force the editor to disable the read-only mode if other plugins set it.
	 *
	 * After the first `enableReadOnlyMode()` call, the {@link #isReadOnly `isReadOnly` property} will be set to `true`:
	 *
	 * ```ts
	 * editor.isReadOnly; // `false`.
	 * editor.enableReadOnlyMode( 'my-feature-id' );
	 * editor.isReadOnly; // `true`.
	 * ```
	 *
	 * You can turn off the read-only mode ("clear the lock") using the {@link #disableReadOnlyMode `disableReadOnlyMode()`} method:
	 *
	 * ```ts
	 * editor.enableReadOnlyMode( 'my-feature-id' );
	 * // ...
	 * editor.disableReadOnlyMode( 'my-feature-id' );
	 * editor.isReadOnly; // `false`.
	 * ```
	 *
	 * All "locks" need to be removed to enable editing:
	 *
	 * ```ts
	 * editor.enableReadOnlyMode( 'my-feature-id' );
	 * editor.enableReadOnlyMode( 'my-other-feature-id' );
	 * // ...
	 * editor.disableReadOnlyMode( 'my-feature-id' );
	 * editor.isReadOnly; // `true`.
	 * editor.disableReadOnlyMode( 'my-other-feature-id' );
	 * editor.isReadOnly; // `false`.
	 * ```
	 *
	 * @param lockId A unique ID for setting the editor to the read-only state.
	 */
	public enableReadOnlyMode( lockId: string | symbol ): void {
		if ( typeof lockId !== 'string' && typeof lockId !== 'symbol' ) {
			/**
			 * The lock ID is missing or it is not a string or symbol.
			 *
			 * @error editor-read-only-lock-id-invalid
			 */
			throw new CKEditorError( 'editor-read-only-lock-id-invalid', null, { lockId } );
		}

		if ( this._readOnlyLocks.has( lockId ) ) {
			return;
		}

		this._readOnlyLocks.add( lockId );

		if ( this._readOnlyLocks.size === 1 ) {
			// Manually fire the `change:isReadOnly` event as only getter is provided.
			this.fire<ObservableChangeEvent<boolean>>( 'change:isReadOnly', 'isReadOnly', true, false );
		}
	}

	/**
	 * Removes the read-only lock from the editor with given lock ID.
	 *
	 * When no lock is present on the editor anymore, then the {@link #isReadOnly `isReadOnly` property} will be set to `false`.
	 *
	 * @param lockId The lock ID for setting the editor to the read-only state.
	 */
	public disableReadOnlyMode( lockId: string | symbol ): void {
		if ( typeof lockId !== 'string' && typeof lockId !== 'symbol' ) {
			throw new CKEditorError( 'editor-read-only-lock-id-invalid', null, { lockId } );
		}

		if ( !this._readOnlyLocks.has( lockId ) ) {
			return;
		}

		this._readOnlyLocks.delete( lockId );

		if ( this._readOnlyLocks.size === 0 ) {
			// Manually fire the `change:isReadOnly` event as only getter is provided.
			this.fire<ObservableChangeEvent<boolean>>( 'change:isReadOnly', 'isReadOnly', false, true );
		}
	}

	/**
	 * Sets the data in the editor.
	 *
	 * ```ts
	 * editor.setData( '<p>This is editor!</p>' );
	 * ```
	 *
	 * If your editor implementation uses multiple roots, you should pass an object with keys corresponding
	 * to the editor root names and values equal to the data that should be set in each root:
	 *
	 * ```ts
	 * editor.setData( {
	 *     header: '<p>Content for header part.</p>',
	 *     content: '<p>Content for main part.</p>',
	 *     footer: '<p>Content for footer part.</p>'
	 * } );
	 * ```
	 *
	 * By default the editor accepts HTML. This can be controlled by injecting a different data processor.
	 * See the {@glink features/markdown Markdown output} guide for more details.
	 *
	 * @param data Input data.
	 */
	public setData( data: string | Record<string, string> ): void {
		this.data.set( data );
	}

	/**
	 * Gets the data from the editor.
	 *
	 * ```ts
	 * editor.getData(); // -> '<p>This is editor!</p>'
	 * ```
	 *
	 * If your editor implementation uses multiple roots, you should pass root name as one of the options:
	 *
	 * ```ts
	 * editor.getData( { rootName: 'header' } ); // -> '<p>Content for header part.</p>'
	 * ```
	 *
	 * By default, the editor outputs HTML. This can be controlled by injecting a different data processor.
	 * See the {@glink features/markdown Markdown output} guide for more details.
	 *
	 * A warning is logged when you try to retrieve data for a detached root, as most probably this is a mistake. A detached root should
	 * be treated like it is removed, and you should not save its data. Note, that the detached root data is always an empty string.
	 *
	 * @param options Additional configuration for the retrieved data.
	 * Editor features may introduce more configuration options that can be set through this parameter.
	 * @param options.rootName Root name. Defaults to `'main'`.
	 * @param options.trim Whether returned data should be trimmed. This option is set to `'empty'` by default,
	 * which means that whenever editor content is considered empty, an empty string is returned. To turn off trimming
	 * use `'none'`. In such cases exact content will be returned (for example `'<p>&nbsp;</p>'` for an empty editor).
	 * @returns Output data.
	 */
	public getData( options?: {
		rootName?: string;
		trim?: 'empty' | 'none';
		[ key: string ]: unknown;
	} ): string {
		return this.data.get( options );
	}

	/**
	 * Loads and initializes plugins specified in the configuration.
	 *
	 * @returns A promise which resolves once the initialization is completed, providing an array of loaded plugins.
	 */
	public initPlugins(): Promise<LoadedPlugins> {
		const config = this.config;
		const plugins = config.get( 'plugins' )!;
		const removePlugins = config.get( 'removePlugins' ) || [];
		const extraPlugins = config.get( 'extraPlugins' ) || [];
		const substitutePlugins = config.get( 'substitutePlugins' ) || [];

		return this.plugins.init( plugins.concat( extraPlugins ), removePlugins, substitutePlugins );
	}

	/**
	 * Destroys the editor instance, releasing all resources used by it.
	 *
	 * **Note** The editor cannot be destroyed during the initialization phase so if it is called
	 * while the editor {@link #state is being initialized}, it will wait for the editor initialization before destroying it.
	 *
	 * @fires destroy
	 * @returns A promise that resolves once the editor instance is fully destroyed.
	 */
	public destroy(): Promise<unknown> {
		let readyPromise: Promise<unknown> = Promise.resolve();

		if ( this.state == 'initializing' ) {
			readyPromise = new Promise( resolve => this.once<EditorReadyEvent>( 'ready', resolve ) );
		}

		return readyPromise
			.then( () => {
				this.fire<EditorDestroyEvent>( 'destroy' );
				this.stopListening();
				this.commands.destroy();
			} )
			.then( () => this.plugins.destroy() )
			.then( () => {
				this.model.destroy();
				this.data.destroy();
				this.editing.destroy();
				this.keystrokes.destroy();
			} )
			// Remove the editor from the context.
			// When the context was created by this editor, the context will be destroyed.
			.then( () => this._context._removeEditor( this ) );
	}

	/**
	 * Executes the specified command with given parameters.
	 *
	 * Shorthand for:
	 *
	 * ```ts
	 * editor.commands.get( commandName ).execute( ... );
	 * ```
	 *
	 * @param commandName The name of the command to execute.
	 * @param commandParams Command parameters.
	 * @returns The value returned by the {@link module:core/commandcollection~CommandCollection#execute `commands.execute()`}.
	 */
	public execute<TName extends string>(
		commandName: TName,
		...commandParams: Parameters<CommandsMap[ TName ][ 'execute' ]>
	): ReturnType<CommandsMap[ TName ][ 'execute' ]> {
		try {
			return this.commands.execute( commandName, ...commandParams );
		} catch ( err: any ) {
			// @if CK_DEBUG // throw err;
			/* istanbul ignore next -- @preserve */
			CKEditorError.rethrowUnexpectedError( err, this );
		}
	}

	/**
	 * Focuses the editor.
	 *
	 * **Note** To explicitly focus the editing area of the editor, use the
	 * {@link module:engine/view/view~View#focus `editor.editing.view.focus()`} method of the editing view.
	 *
	 * Check out the {@glink framework/deep-dive/ui/focus-tracking#focus-in-the-editor-ui Focus in the editor UI} section
	 * of the {@glink framework/deep-dive/ui/focus-tracking Deep dive into focus tracking} guide to learn more.
	 */
	public focus(): void {
		this.editing.view.focus();
	}

	/* istanbul ignore next -- @preserve */
	/**
	 * Creates and initializes a new editor instance.
	 *
	 * This is an abstract method. Every editor type needs to implement its own initialization logic.
	 *
	 * See the `create()` methods of the existing editor types to learn how to use them:
	 *
	 * * {@link module:editor-classic/classiceditor~ClassicEditor.create `ClassicEditor.create()`}
	 * * {@link module:editor-balloon/ballooneditor~BalloonEditor.create `BalloonEditor.create()`}
	 * * {@link module:editor-decoupled/decouplededitor~DecoupledEditor.create `DecoupledEditor.create()`}
	 * * {@link module:editor-inline/inlineeditor~InlineEditor.create `InlineEditor.create()`}
	 */
	public static create( ...args: Array<unknown> ): void { // eslint-disable-line @typescript-eslint/no-unused-vars
		throw new Error( 'This is an abstract method.' );
	}

	private _getTelemetryData() {
		return {
			editorVersion: globalThis.CKEDITOR_VERSION
		};
	}

	/**
	 * Performs basic license key check. Enables the editor's read-only mode if the license key's validation period has expired
	 * or the license key format is incorrect.
	 *
	 * @internal
	 */
	private _verifyLicenseKey() {
		const licenseKey = this.config.get( 'licenseKey' );

		if ( !licenseKey ) {
			// TODO: For now, we don't block the editor if a licence key is not provided. GPL is assumed.
			return;
		}

		const encodedPayload = getPayload( licenseKey );

		if ( !encodedPayload ) {
			blockEditor( this, 'invalid' );

			return;
		}

		const licensePayload = parseBase64EncodedObject( encodedPayload );

		if ( !licensePayload ) {
			blockEditor( this, 'invalid' );

			return;
		}

		if ( !hasAllRequiredFields( licensePayload ) ) {
			blockEditor( this, 'invalid' );

			return;
		}

		if ( crc32( getCrcInputData( licensePayload ) ) != licensePayload.vc.toLowerCase() ) {
			blockEditor( this, 'invalid' );

			return;
		}

		const expirationDate = new Date( licensePayload.exp * 1000 );

		if ( expirationDate < releaseDate ) {
			blockEditor( this, 'expired' );

			return;
		}

		const licensedHosts: Array<string> | undefined = licensePayload.licensedHosts;

		if ( licensedHosts ) {
			const hostname = window.location.hostname;
			const willcards = licensedHosts
				.filter( val => val.slice( 0, 1 ) === '*' )
				.map( val => val.slice( 1 ) );

			const isHostnameMatched = licensedHosts.some( licensedHost => licensedHost === hostname );
			const isWillcardMatched = willcards.some( willcard => willcard === hostname.slice( -willcard.length ) );

			if ( !isWillcardMatched && !isHostnameMatched ) {
				blockEditor( this, 'domainLimit' );

				return;
			}
		}

<<<<<<< HEAD
		if ( licensePayload.licenseType === 'development' && licensePayload.exp * 1000 < Date.now() ) {
			blockDevelopmentEditor( this );
=======
		if ( licensePayload.licenseType === 'trial' && licensePayload.exp * 1000 < Date.now() ) {
			blockTrialEditor( this );
>>>>>>> 419221af

			return;
		}

<<<<<<< HEAD
		if ( licensePayload.licenseType === 'development' ) {
			const timerId = setTimeout( () => blockDevelopmentEditor( this ), 600000 );
=======
		if ( licensePayload.licenseType === 'trial' ) {
			const timerId = setTimeout( () => blockTrialEditor( this ), 600000 );
>>>>>>> 419221af

			this.on( 'destroy', () => {
				clearTimeout( timerId );
			} );
		}

		if ( licensePayload.usageEndpoint ) {
			this.once<EditorReadyEvent>( 'ready', () => {
				const telemetryData = this._getTelemetryData();

				this._sendUsageRequest( licensePayload.usageEndpoint, licenseKey, telemetryData ).then( response => {
					const { status, message } = response;

					if ( message ) {
						console.warn( message );
					}

					if ( status != 'ok' ) {
						blockEditor( this, 'usageLimit' );
					}
				} );
			}, { priority: 'high' } );
		}

<<<<<<< HEAD
		function blockDevelopmentEditor( editor: Editor ) {
			blockEditor( editor, 'developmentLimit' );

			console.info(
				'You are using the development version of CKEditor 5 with limited usage. ' +
=======
		function blockTrialEditor( editor: Editor ) {
			blockEditor( editor, 'trialLimit' );

			console.info(
				'You are using the trial version of CKEditor 5 plugin with limited usage. ' +
>>>>>>> 419221af
				'Make sure you will not use it in the production environment.'
			);
		}

		function getPayload( licenseKey: string ): string | null {
			const parts = licenseKey.split( '.' );

			if ( parts.length != 3 ) {
				return null;
			}

			return parts[ 1 ];
		}

		function blockEditor( editor: Editor, reason: LicenseErrorReason ) {
			editor._showLicenseError( reason );

			editor.enableReadOnlyMode( Symbol( 'invalidLicense' ) );
		}

		function hasAllRequiredFields( licensePayload: Record<string, unknown> ) {
			const requiredFields = [ 'exp', 'jti', 'vc' ];

			return requiredFields.every( field => field in licensePayload );
		}

		/**
		 * Returns an array of values that are used to calculate the CRC32 checksum.
		 */
		function getCrcInputData( licensePayload: Record<string, unknown> ): CRCData {
			const keysToCheck = Object.getOwnPropertyNames( licensePayload ).sort();

			const filteredValues = keysToCheck
				.filter( key => key != 'vc' && licensePayload[ key ] != null )
				.map( key => licensePayload[ key ] );

			return [ ...filteredValues ] as CRCData;
		}
	}

	/* istanbul ignore next -- @preserve */
	// eslint-disable-next-line @typescript-eslint/no-unused-vars
	private _showLicenseError( reason: LicenseErrorReason, featureName?: string ) {
		// Make sure the error thrown is unhandled.
		setTimeout( () => {
			/**
			 * TODO: consider error kinds for each reason.
			 *
			 * @error todo-specify-this-error-code
			 */
			throw new CKEditorError( 'todo-specify-this-error-code', null );
		}, 0 );
	}

	/**
	 * @internal
	 */
	private async _sendUsageRequest(
		endpoint: string,
		licenseKey: string,
		telemetry: Record<string, unknown>
	) {
		const request = {
			requestId: uid(),
			requestTime: Math.round( Date.now() / 1000 ),
			license: licenseKey,
			telemetry
		};

		const response = await fetch( new URL( endpoint ), {
			method: 'POST',
			body: JSON.stringify( request )
		} );

		if ( !response.ok ) {
			// TODO: refine message.
			throw new Error( `HTTP Response: ${ response.status }` );
		}

		return response.json();
	}
}

type LicenseErrorReason = 'invalid' | 'expired' | 'domainLimit' | 'featureNotAllowed' | 'trialLimit' | 'developmentLimit' | 'usageLimit';

/**
 * Fired when the {@link module:engine/controller/datacontroller~DataController#event:ready data} and all additional
 * editor components are ready.
 *
 * Note: This event is most useful for plugin developers. When integrating the editor with your website or
 * application, you do not have to listen to `editor#ready` because when the promise returned by the static
 * {@link module:core/editor/editor~Editor.create `Editor.create()`} event is resolved, the editor is already ready.
 * In fact, since the first moment when the editor instance is available to you is inside `then()`'s callback,
 * you cannot even add a listener to the `editor#ready` event.
 *
 * See also the {@link module:core/editor/editor~Editor#state `editor.state`} property.
 *
 * @eventName ~Editor#ready
 */
export type EditorReadyEvent = {
	name: 'ready';
	args: [];
};

/**
 * Fired when this editor instance is destroyed. The editor at this point is not usable and this event should be used to
 * perform the clean-up in any plugin.
 *
 * See also the {@link module:core/editor/editor~Editor#state `editor.state`} property.
 *
 * @eventName ~Editor#destroy
 */
export type EditorDestroyEvent = {
	name: 'destroy';
	args: [];
};

/**
 * This error is thrown when trying to pass a `<textarea>` element to a `create()` function of an editor class.
 *
 * The only editor type which can be initialized on `<textarea>` elements is
 * the {@glink installation/getting-started/predefined-builds#classic-editor classic editor}.
 * This editor hides the passed element and inserts its own UI next to it. Other types of editors reuse the passed element as their root
 * editable element and therefore `<textarea>` is not appropriate for them. Use a `<div>` or another text container instead:
 *
 * ```html
 * <div id="editor">
 * 	<p>Initial content.</p>
 * </div>
 * ```
 *
 * @error editor-wrong-element
 */<|MERGE_RESOLUTION|>--- conflicted
+++ resolved
@@ -724,24 +724,28 @@
 			}
 		}
 
-<<<<<<< HEAD
 		if ( licensePayload.licenseType === 'development' && licensePayload.exp * 1000 < Date.now() ) {
 			blockDevelopmentEditor( this );
-=======
+
+			return;
+		}
+
+		if ( licensePayload.licenseType === 'development' ) {
+			const timerId = setTimeout( () => blockDevelopmentEditor( this ), 600000 );
+
+			this.on( 'destroy', () => {
+				clearTimeout( timerId );
+			} );
+		}
+
 		if ( licensePayload.licenseType === 'trial' && licensePayload.exp * 1000 < Date.now() ) {
 			blockTrialEditor( this );
->>>>>>> 419221af
 
 			return;
 		}
 
-<<<<<<< HEAD
-		if ( licensePayload.licenseType === 'development' ) {
-			const timerId = setTimeout( () => blockDevelopmentEditor( this ), 600000 );
-=======
 		if ( licensePayload.licenseType === 'trial' ) {
 			const timerId = setTimeout( () => blockTrialEditor( this ), 600000 );
->>>>>>> 419221af
 
 			this.on( 'destroy', () => {
 				clearTimeout( timerId );
@@ -766,19 +770,20 @@
 			}, { priority: 'high' } );
 		}
 
-<<<<<<< HEAD
 		function blockDevelopmentEditor( editor: Editor ) {
 			blockEditor( editor, 'developmentLimit' );
 
 			console.info(
 				'You are using the development version of CKEditor 5 with limited usage. ' +
-=======
+				'Make sure you will not use it in the production environment.'
+			);
+		}
+
 		function blockTrialEditor( editor: Editor ) {
 			blockEditor( editor, 'trialLimit' );
 
 			console.info(
 				'You are using the trial version of CKEditor 5 plugin with limited usage. ' +
->>>>>>> 419221af
 				'Make sure you will not use it in the production environment.'
 			);
 		}
