/**
 * @license Copyright (c) 2003-2020, CKSource - Frederico Knabben. All rights reserved.
 * For licensing, see LICENSE.md or https://ckeditor.com/legal/ckeditor-oss-license
 */

/**
 * @module core/editor/editor
 */

import Context from '../context';
import Config from '@ckeditor/ckeditor5-utils/src/config';
import EditingController from '@ckeditor/ckeditor5-engine/src/controller/editingcontroller';
import PluginCollection from '../plugincollection';
import CommandCollection from '../commandcollection';
import DataController from '@ckeditor/ckeditor5-engine/src/controller/datacontroller';
import Conversion from '@ckeditor/ckeditor5-engine/src/conversion/conversion';
import Model from '@ckeditor/ckeditor5-engine/src/model/model';
import EditingKeystrokeHandler from '../editingkeystrokehandler';

import ObservableMixin from '@ckeditor/ckeditor5-utils/src/observablemixin';
import mix from '@ckeditor/ckeditor5-utils/src/mix';
import CKEditorError from '@ckeditor/ckeditor5-utils/src/ckeditorerror';
import { StylesProcessor } from '@ckeditor/ckeditor5-engine/src/view/stylesmap';

/**
 * The class representing a basic, generic editor.
 *
 * Check out the list of its subclasses to learn about specific editor implementations.
 *
 * All editor implementations (like {@link module:editor-classic/classiceditor~ClassicEditor} or
 * {@link module:editor-inline/inlineeditor~InlineEditor}) should extend this class. They can add their
 * own methods and properties.
 *
 * When you are implementing a plugin, this editor represents the API
 * which your plugin can expect to get when using its {@link module:core/plugin~Plugin#editor} property.
 *
 * This API should be sufficient in order to implement the "editing" part of your feature
 * (schema definition, conversion, commands, keystrokes, etc.).
 * It does not define the editor UI, which is available only if
 * the specific editor implements also the {@link module:core/editor/editorwithui~EditorWithUI} interface
 * (as most editor implementations do).
 *
 * @abstract
 * @mixes module:utils/observablemixin~ObservableMixin
 */
export default class Editor {
	/**
	 * Creates a new instance of the editor class.
	 *
	 * Usually, not to be used directly. See the static {@link module:core/editor/editor~Editor.create `create()`} method.
	 *
	 * @param {Object} [config={}] The editor configuration.
	 */
	constructor( config = {} ) {
		/**
		 * The editor context.
		 * When it is not provided through the configuration, the editor creates it.
		 *
		 * @protected
		 * @type {module:core/context~Context}
		 */
		this._context = config.context || new Context( { language: config.language } );
		this._context._addEditor( this, !config.context );

		// Clone the plugins to make sure that the plugin array will not be shared
		// between editors and make the watchdog feature work correctly.
		const availablePlugins = Array.from( this.constructor.builtinPlugins || [] );

		/**
		 * Stores all configurations specific to this editor instance.
		 *
		 *		editor.config.get( 'image.toolbar' );
		 *		// -> [ 'imageStyle:full', 'imageStyle:side', '|', 'imageTextAlternative' ]
		 *
		 * @readonly
		 * @member {module:utils/config~Config}
		 */
		this.config = new Config( config, this.constructor.defaultConfig );
		this.config.define( 'plugins', availablePlugins );
		this.config.define( this._context._getEditorConfig() );

		/**
		 * The plugins loaded and in use by this editor instance.
		 *
		 *		editor.plugins.get( 'Clipboard' ); // -> An instance of the clipboard plugin.
		 *
		 * @readonly
		 * @member {module:core/plugincollection~PluginCollection}
		 */
		this.plugins = new PluginCollection( this, availablePlugins, this._context.plugins );

		/**
		 * The locale instance.
		 *
		 * @readonly
		 * @type {module:utils/locale~Locale}
		 */
		this.locale = this._context.locale;

		/**
		 * Shorthand for {@link module:utils/locale~Locale#t}.
		 *
		 * @see module:utils/locale~Locale#t
		 * @method #t
		 */
		this.t = this.locale.t;

		/**
		 * Commands registered to the editor.
		 *
		 * Use the shorthand {@link #execute `editor.execute()`} method to execute commands:
		 *
		 *		// Execute the bold command:
		 *		editor.execute( 'bold' );
		 *
		 *		// Check the state of the bold command:
		 *		editor.commands.get( 'bold' ).value;
		 *
		 * @readonly
		 * @member {module:core/commandcollection~CommandCollection}
		 */
		this.commands = new CommandCollection();

		/**
		 * Indicates the editor life-cycle state.
		 *
		 * The editor is in one of the following states:
		 *
		 * * `initializing` &ndash; During the editor initialization (before
		 * {@link module:core/editor/editor~Editor.create `Editor.create()`}) finished its job.
		 * * `ready` &ndash; After the promise returned by the {@link module:core/editor/editor~Editor.create `Editor.create()`}
		 * method is resolved.
		 * * `destroyed` &ndash; Once the {@link #destroy `editor.destroy()`} method was called.
		 *
		 * @observable
		 * @member {'initializing'|'ready'|'destroyed'} #state
		 */
		this.set( 'state', 'initializing' );
		this.once( 'ready', () => ( this.state = 'ready' ), { priority: 'high' } );
		this.once( 'destroy', () => ( this.state = 'destroyed' ), { priority: 'high' } );

		/**
		 * Defines whether this editor is in read-only mode.
		 *
		 * In read-only mode the editor {@link #commands commands} are disabled so it is not possible
		 * to modify the document by using them. Also, the editable element(s) become non-editable.
		 *
		 * In order to make the editor read-only, you can set this value directly:
		 *
		 *		editor.isReadOnly = true;
		 *
		 * @observable
		 * @member {Boolean} #isReadOnly
		 */
		this.set( 'isReadOnly', false );

		/**
		 * The editor's model.
		 *
		 * The central point of the editor's abstract data model.
		 *
		 * @readonly
		 * @member {module:engine/model/model~Model}
		 */
		this.model = new Model();

		const stylesProcessor = new StylesProcessor();

		/**
		 * The {@link module:engine/controller/datacontroller~DataController data controller}.
		 * Used e.g. for setting and retrieving the editor data.
		 *
		 * @readonly
		 * @member {module:engine/controller/datacontroller~DataController}
		 */
		this.data = new DataController( this.model, stylesProcessor );

		/**
		 * The {@link module:engine/controller/editingcontroller~EditingController editing controller}.
		 * Controls user input and rendering the content for editing.
		 *
		 * @readonly
		 * @member {module:engine/controller/editingcontroller~EditingController}
		 */
		this.editing = new EditingController( this.model, stylesProcessor );
		this.editing.view.document.bind( 'isReadOnly' ).to( this );

		/**
		 * Conversion manager through which you can register model-to-view and view-to-model converters.
		 *
		 * See the {@link module:engine/conversion/conversion~Conversion} documentation to learn how to add converters.
		 *
		 * @readonly
		 * @member {module:engine/conversion/conversion~Conversion}
		 */
		this.conversion = new Conversion( [ this.editing.downcastDispatcher, this.data.downcastDispatcher ], this.data.upcastDispatcher );
		this.conversion.addAlias( 'dataDowncast', this.data.downcastDispatcher );
		this.conversion.addAlias( 'editingDowncast', this.editing.downcastDispatcher );

		/**
		 * An instance of the {@link module:core/editingkeystrokehandler~EditingKeystrokeHandler}.
		 *
		 * It allows setting simple keystrokes:
		 *
		 *		// Execute the bold command on Ctrl+E:
		 *		editor.keystrokes.set( 'Ctrl+E', 'bold' );
		 *
		 *		// Execute your own callback:
		 *		editor.keystrokes.set( 'Ctrl+E', ( data, cancel ) => {
		 *			console.log( data.keyCode );
		 *
		 *			// Prevent the default (native) action and stop the underlying keydown event
		 *			// so no other editor feature will interfere.
		 *			cancel();
		 *		} );
		 *
		 * Note: Certain typing-oriented keystrokes (like <kbd>Backspace</kbd> or <kbd>Enter</kbd>) are handled
		 * by a low-level mechanism and trying to listen to them via the keystroke handler will not work reliably.
		 * To handle these specific keystrokes, see the events fired by the
		 * {@link module:engine/view/document~Document editing view document} (`editor.editing.view.document`).
		 *
		 * @readonly
		 * @member {module:core/editingkeystrokehandler~EditingKeystrokeHandler}
		 */
		this.keystrokes = new EditingKeystrokeHandler( this );
		this.keystrokes.listenTo( this.editing.view.document );
	}

	/**
	 * Loads and initializes plugins specified in the configuration.
	 *
	 * @returns {Promise.<module:core/plugin~LoadedPlugins>} A promise which resolves
	 * once the initialization is completed, providing an array of loaded plugins.
	 */
	initPlugins() {
		const config = this.config;
		const plugins = config.get( 'plugins' );
		const removePlugins = config.get( 'removePlugins' ) || [];
		const extraPlugins = config.get( 'extraPlugins' ) || [];

		return this.plugins.init( plugins.concat( extraPlugins ), removePlugins );
	}

	/**
	 * Destroys the editor instance, releasing all resources used by it.
	 *
	 * **Note** The editor cannot be destroyed during the initialization phase so if it is called
	 * while the editor {@link #state is being initialized}, it will wait for the editor initialization before destroying it.
	 *
	 * @fires destroy
	 * @returns {Promise} A promise that resolves once the editor instance is fully destroyed.
	 */
	destroy() {
		let readyPromise = Promise.resolve();

		if ( this.state == 'initializing' ) {
			readyPromise = new Promise( resolve => this.once( 'ready', resolve ) );
		}

		return readyPromise
			.then( () => {
				this.fire( 'destroy' );
				this.stopListening();
				this.commands.destroy();
			} )
			.then( () => this.plugins.destroy() )
			.then( () => {
				this.model.destroy();
				this.data.destroy();
				this.editing.destroy();
				this.keystrokes.destroy();
			} )
			// Remove the editor from the context.
			// When the context was created by this editor, the context will be destroyed.
			.then( () => this._context._removeEditor( this ) );
	}

	/**
	 * Executes the specified command with given parameters.
	 *
	 * Shorthand for:
	 *
	 *		editor.commands.get( commandName ).execute( ... );
	 *
	 * @param {String} commandName The name of the command to execute.
	 * @param {*} [...commandParams] Command parameters.
	 * @returns {*} The value returned by the {@link module:core/commandcollection~CommandCollection#execute `commands.execute()`}.
	 */
	execute( ...args ) {
		try {
			return this.commands.execute( ...args );
		} catch ( err ) {
			// @if CK_DEBUG // throw err;
			/* istanbul ignore next */
			CKEditorError.rethrowUnexpectedError( err, this );
		}
	}

	/**
	 * Focuses the editor.
	 *
	 * **Note** To explicitly focus the editing area of the editor, use the
	 * {@link module:engine/view/view~View#focus `editor.editing.view.focus()`} method of the editing view.
	 *
<<<<<<< HEAD
	 * Check out the {@glink framework/guides/deep-dive/ui/focus-tracking#focus-in-the-editor-ui Focus in the editor ui} section
=======
	 * Check out the {@glink framework/guides/deep-dive/ui/focus-tracking#focus-in-the-editor-ui Focus in the editor UI} section
>>>>>>> 970851f0
	 * of the {@glink framework/guides/deep-dive/ui/focus-tracking Deep dive into focus tracking} guide to learn more.
	 */
	focus() {
		this.editing.view.focus();
	}

	/**
	 * Creates and initializes a new editor instance.
	 *
	 * This is an abstract method. Every editor type needs to implement its own initialization logic.
	 *
	 * See the `create()` methods of the existing editor types to learn how to use them:
	 *
	 * * {@link module:editor-classic/classiceditor~ClassicEditor.create `ClassicEditor.create()`}
	 * * {@link module:editor-balloon/ballooneditor~BalloonEditor.create `BalloonEditor.create()`}
	 * * {@link module:editor-decoupled/decouplededitor~DecoupledEditor.create `DecoupledEditor.create()`}
	 * * {@link module:editor-inline/inlineeditor~InlineEditor.create `InlineEditor.create()`}
	 *
	 * @abstract
	 * @method module:core/editor/editor~Editor.create
	 */
}

mix( Editor, ObservableMixin );

/**
 * Fired when the {@link module:engine/controller/datacontroller~DataController#event:ready data} and all additional
 * editor components are ready.
 *
 * Note: This event is most useful for plugin developers. When integrating the editor with your website or
 * application, you do not have to listen to `editor#ready` because when the promise returned by the static
 * {@link module:core/editor/editor~Editor.create `Editor.create()`} event is resolved, the editor is already ready.
 * In fact, since the first moment when the editor instance is available to you is inside `then()`'s callback,
 * you cannot even add a listener to the `editor#ready` event.
 *
 * See also the {@link #state `editor.state`} property.
 *
 * @event ready
 */

/**
 * Fired when this editor instance is destroyed. The editor at this point is not usable and this event should be used to
 * perform the clean-up in any plugin.
 *
 *
 * See also the {@link #state `editor.state`} property.
 *
 * @event destroy
 */

/**
 * This error is thrown when trying to pass a `<textarea>` element to a `create()` function of an editor class.
 *
 * The only editor type which can be initialized on `<textarea>` elements is {@glink builds/guides/overview#classic-editor classic editor}.
 * This editor hides the passed element and inserts its own UI next to it. Other types of editors reuse the passed element as their root
 * editable element and therefore `<textarea>` is not appropriate for them. Use a `<div>` or another text container instead:
 *
 *		<div id="editor">
 *			<p>Initial content.</p>
 *		</div>
 *
 * @error editor-wrong-element
 */

/**
 * An array of plugins built into this editor class.
 *
 * It is used in CKEditor 5 builds to provide a list of plugins which are later automatically initialized
 * during the editor initialization.
 *
 * They will be automatically initialized by the editor, unless listed in `config.removePlugins` and
 * unless `config.plugins` is passed.
 *
 *		// Build some plugins into the editor class first.
 *		ClassicEditor.builtinPlugins = [ FooPlugin, BarPlugin ];
 *
 *		// Normally, you need to define config.plugins, but since ClassicEditor.builtinPlugins was
 *		// defined, now you can call create() without any configuration.
 *		ClassicEditor
 *			.create( sourceElement )
 *			.then( editor => {
 *				editor.plugins.get( FooPlugin ); // -> An instance of the Foo plugin.
 *				editor.plugins.get( BarPlugin ); // -> An instance of the Bar plugin.
 *			} );
 *
 *		ClassicEditor
 *			.create( sourceElement, {
 *				// Do not initialize these plugins (note: it is defined by a string):
 *				removePlugins: [ 'Foo' ]
 *			} )
 *			.then( editor => {
 *				editor.plugins.get( FooPlugin ); // -> Undefined.
 *				editor.config.get( BarPlugin ); // -> An instance of the Bar plugin.
 *			} );
 *
 *		ClassicEditor
 *			.create( sourceElement, {
 *				// Load only this plugin. It can also be defined by a string if
 *				// this plugin was built into the editor class.
 *				plugins: [ FooPlugin ]
 *			} )
 *			.then( editor => {
 *				editor.plugins.get( FooPlugin ); // -> An instance of the Foo plugin.
 *				editor.config.get( BarPlugin ); // -> Undefined.
 *			} );
 *
 * See also {@link module:core/editor/editor~Editor.defaultConfig}.
 *
 * @static
 * @member {Array.<Function>} module:core/editor/editor~Editor.builtinPlugins
 */

/**
 * The default configuration which is built into the editor class.
 *
 * It is used in CKEditor 5 builds to provide the default configuration options which are later used during the editor initialization.
 *
 *		ClassicEditor.defaultConfig = {
 *			foo: 1,
 *			bar: 2
 *		};
 *
 *		ClassicEditor
 *			.create( sourceElement )
 *			.then( editor => {
 *				editor.config.get( 'foo' ); // -> 1
 *				editor.config.get( 'bar' ); // -> 2
 *			} );
 *
 *		// The default options can be overridden by the configuration passed to create().
 *		ClassicEditor
 *			.create( sourceElement, { bar: 3 } )
 *			.then( editor => {
 *				editor.config.get( 'foo' ); // -> 1
 *				editor.config.get( 'bar' ); // -> 3
 *			} );
 *
 * See also {@link module:core/editor/editor~Editor.builtinPlugins}.
 *
 * @static
 * @member {Object} module:core/editor/editor~Editor.defaultConfig
 */<|MERGE_RESOLUTION|>--- conflicted
+++ resolved
@@ -302,11 +302,7 @@
 	 * **Note** To explicitly focus the editing area of the editor, use the
 	 * {@link module:engine/view/view~View#focus `editor.editing.view.focus()`} method of the editing view.
 	 *
-<<<<<<< HEAD
-	 * Check out the {@glink framework/guides/deep-dive/ui/focus-tracking#focus-in-the-editor-ui Focus in the editor ui} section
-=======
 	 * Check out the {@glink framework/guides/deep-dive/ui/focus-tracking#focus-in-the-editor-ui Focus in the editor UI} section
->>>>>>> 970851f0
 	 * of the {@glink framework/guides/deep-dive/ui/focus-tracking Deep dive into focus tracking} guide to learn more.
 	 */
 	focus() {
