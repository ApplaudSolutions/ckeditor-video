/**
 * @license Copyright (c) 2003-2024, CKSource Holding sp. z o.o. All rights reserved.
 * For licensing, see LICENSE.md or https://ckeditor.com/legal/ckeditor-oss-license
 */

/**
 * @module core/editor/editorconfig
 */

import type { ArrayOrItem, Translations } from '@ckeditor/ckeditor5-utils';
import type Context from '../context.js';
import type { PluginConstructor } from '../plugin.js';
import type Editor from './editor.js';
import type { MenuBarConfig } from '@ckeditor/ckeditor5-ui';

/**
 * CKEditor configuration options.
 *
 * An object defining the editor configuration can be passed when initializing the editor:
 *
 * ```ts
 * EditorClass
 * 	.create( {
 * 		toolbar: [ 'bold', 'italic' ],
 * 		image: {
 * 			styles: [
 * 				...
 * 			]
 * 		}
 * 	} )
 * 	.then( ... )
 * 	.catch( ... );
 * ```
 *
 * Check the {@glink getting-started/legacy/installation-methods/predefined-builds Configuration} guide for more information
 * about setting configuration options.
 */
export interface EditorConfig {
	context?: Context;

	/**
	 * The list of additional plugins to load along those already available in the
	 * {@glink getting-started/legacy/installation-methods/predefined-builds editor build}.
	 * It extends the {@link #plugins `plugins`} configuration.
	 *
	 * ```ts
	 * function MyPlugin( editor ) {
	 * 	// ...
	 * }
	 *
	 * const config = {
	 * 	extraPlugins: [ MyPlugin ]
	 * };
	 * ```
	 *
	 * **Note:** This configuration works only for simple plugins which utilize the
	 * {@link module:core/plugin~PluginInterface plugin interface} and have no dependencies. To extend a
	 * build with complex features, create a
	 * {@glink getting-started/legacy/installation-methods/quick-start-other#creating-custom-builds-with-online-builder custom build}.
	 *
	 * **Note:** Make sure you include the new features in you toolbar configuration. Learn more
	 * about the {@glink getting-started/setup/toolbar toolbar setup}.
	 */
	extraPlugins?: Array<PluginConstructor<Editor>>;

	/**
	 * The initial editor data to be used instead of the provided element's HTML content.
	 *
	 * ```ts
	 * ClassicEditor
	 * 	.create( document.querySelector( '#editor' ), {
	 * 		initialData: '<h2>Initial data</h2><p>Foo bar.</p>'
	 * 	} )
	 * 	.then( ... )
	 * 	.catch( ... );
	 * ```
	 *
	 * By default, the editor is initialized with the content of the element on which this editor is initialized.
	 * This configuration option lets you override this behavior and pass different initial data.
	 * It is especially useful if it is difficult for your integration to put the data inside the HTML element.
	 *
	 * If your editor implementation uses multiple roots, you should pass an object with keys corresponding to the editor
	 * roots names and values equal to the data that should be set in each root:
	 *
	 * ```ts
	 * MultiRootEditor.create(
	 * 	// Roots for the editor:
	 * 	{
	 * 		header: document.querySelector( '#header' ),
	 * 		content: document.querySelector( '#content' ),
	 * 		leftSide: document.querySelector( '#left-side' ),
	 * 		rightSide: document.querySelector( '#right-side' )
	 * 	},
	 * 	// Config:
	 * 	{
	 * 		initialData: {
	 * 			header: '<p>Content for header part.</p>',
	 * 			content: '<p>Content for main part.</p>',
	 * 			leftSide: '<p>Content for left-side box.</p>',
	 * 			rightSide: '<p>Content for right-side box.</p>'
	 * 		}
	 * 	}
	 * )
	 * .then( ... )
	 * .catch( ... );
	 * ```
	 *
	 * See also {@link module:core/editor/editor~Editor.create Editor.create()} documentation for the editor implementation which you use.
	 *
	 * **Note:** If initial data is passed to `Editor.create()` in the first parameter (instead of a DOM element), and,
	 * at the same time, `config.initialData` is set, an error will be thrown as those two options exclude themselves.
	 *
	 * If `config.initialData` is not set when the editor is initialized, the data received in `Editor.create()` call
	 * will be used to set `config.initialData`. As a result, `initialData` is always set in the editor's config and
	 * plugins can read and/or modify it during initialization.
	 */
	initialData?: string | Record<string, string>;

	/**
	 * The language of the editor UI and its content.
	 *
	 * Note: You do not have to specify this option if your build is optimized for one UI language or if it is
	 * the default language (English is the default language for CDN builds), unless you want to change
	 * the language of your content.
	 *
	 * Simple usage (change the language of the UI and the content):
	 *
	 * ```ts
	 * ClassicEditor
	 * 	.create( document.querySelector( '#editor' ), {
	 * 		// The UI of the editor as well as its content will be in German.
	 * 		language: 'de'
	 * 	} )
	 * 	.then( editor => {
	 * 		console.log( editor );
	 * 	} )
	 * 	.catch( error => {
	 * 		console.error( error );
	 * 	} );
	 * ```
	 *
	 * Use different languages for the UI and the content using the {@link module:core/editor/editorconfig~LanguageConfig configuration}
	 * syntax:
	 *
	 * ```ts
	 * ClassicEditor
	 * 	.create( document.querySelector( '#editor' ), {
	 * 		language: {
	 * 			// The UI will be in English.
	 * 			ui: 'en',
	 *
	 * 			// But the content will be edited in Arabic.
	 * 			content: 'ar'
	 * 		}
	 * 	} )
	 * 	.then( editor => {
	 * 		console.log( editor );
	 * 	} )
	 * 	.catch( error => {
	 * 		console.error( error );
	 * 	} );
	 * ```
	 *
	 * The language of the content has an impact on the editing experience, for instance it affects screen readers
	 * and spell checkers. It is also particularly useful for typing in certain languages (e.g. right–to–left ones)
	 * because it changes the default alignment of the text.
	 *
	 * The language codes are defined in the [ISO 639-1](https://en.wikipedia.org/wiki/ISO_639-1) standard.
	 *
	 * You need to add the corresponding translation file for the new UI language to work.
	 * Translation files are available on CDN for predefined builds:
	 *
	 * ```html
	 * `<script src="https://cdn.ckeditor.com/ckeditor5/[version.number]/[distribution]/lang/[lang].js"></script>`
	 * ```
	 *
	 * But you can add them manually by coping from the `node_modules/@ckeditor/ckeditor5-build-[name]/build/lang/[lang].js'`.
	 *
	 * Check the {@glink getting-started/setup/ui-language UI language} guide for more information about
	 * the localization options and translation process.
	 */
	language?: string | LanguageConfig;

	/**
	 * The editor menu bar configuration.
	 *
	 * **Note**: The menu bar is not available in all editor types. Currently, only the
	 * {@glink examples/builds/classic-editor Classic editor} and {@glink examples/builds/document-editor Document editor}
	 * support this feature. Setting the `config.menuBar` configuration for other editor types will have no effect.
	 *
	 * **Note**: The menu bar is disabled in the {@glink examples/builds/classic-editor Classic editor} by default. Set the
	 * `isVisible` configuration flag to `true` in order to enable it:
	 *
	 * ```ts
	 * ClassicEditor
	 * 	.create( document.querySelector( '#editor' ), {
	 * 		menuBar: {
	 * 			isVisible: true
	 * 		}
	 * 	} )
	 * 	.then( ... )
	 * 	.catch( ... );
	 * ```
	 *
	 * **Note**: You do not have set the `items` property in this configuration in order to to use the menu bar.
	 * By default, a {@link module:ui/menubar/utils#DefaultMenuBarItems default set of items} is used that already includes
	 * **all core editor features**. For you convenience, there are `config.menuBar.addItems` and
	 * `config.menuBar.removeItems` options available that will help you adjust the default configuration without setting the
	 * entire menu bar structure from scratch (see below).
	 *
	 * **Note**: Please make sure that features (editor plugins) that bring specific menu bar buttons are loaded. For instance,
	 * the "Bold" button will not show up in the menu bar unless the {@glink features/basic-styles basic styles} feature is loaded
	 * (a warning will be logged in the console). {@link module:core/editor/editorconfig~EditorConfig#plugins Learn more} about loading
	 * plugins.
	 *
	 * **Removing items from the menu bar**
	 *
	 * Use can use the `config.menuBar.removeItems` option to remove items from the default menu bar configuration. You can
	 * remove individual buttons (e.g. "Bold" or "Block quote"), item groups (e.g. the basic styles section that
	 * includes multiple buttons such as "Bold", "Italic", "Underline", etc.), or menus (e.g. the "Insert" menu). Please
	 * refer to the {@link module:ui/menubar/utils#DefaultMenuBarItems default configuration} to see default buttons/groups/menus
	 * and their structure.
	 *
	 * To remove individual buttons from the menu bar:
	 *
	 * ```ts
	 * ClassicEditor
	 * 	.create( document.querySelector( '#editor' ), {
	 * 		menuBar: {
	 * 			// Removes "Bold" and "Block quote" buttons from their respective menus.
	 * 			removeItems: [ 'menuBar:bold', 'menuBar:blockQuote' ]
	 * 		}
	 * 	} )
	 * 	.then( ... )
	 * 	.catch( ... );
	 * ```
	 *
	 * To remove a buttons group from the menu bar:
	 *
	 * ```ts
	 * ClassicEditor
	 * 	.create( document.querySelector( '#editor' ), {
	 * 		menuBar: {
	 * 			// Removes the entire basic styles group ("Bold", "Italic", "Underline", etc.) from the "Format" menu.
	 * 			removeItems: [ 'basicStyles' ]
	 * 		}
	 * 	} )
	 * 	.then( ... )
	 * 	.catch( ... );
	 * ```
	 *
	 * To remove a menu from the menu bar:
	 *
	 * ```ts
	 * ClassicEditor
	 * 	.create( document.querySelector( '#editor' ), {
	 * 		menuBar: {
	 * 			// Removes the whole top-level "Insert" menu from the menu bar.
	 * 			removeItems: [ 'insert' ]
	 * 		}
	 * 	} )
	 * 	.then( ... )
	 * 	.catch( ... );
	 * ```
	 *
	 * **Adding items to the menu bar**
	 *
	 * Using the `config.menuBar.addItems` option you can add individual buttons, button groups or entire menus to the structure
	 * of the menu bar. Please refer to the {@link module:ui/menubar/utils#DefaultMenuBarItems default configuration} to learn about the
	 * names of buttons and positions they can be added at.
	 *
	 * Each entry in the `config.menuBar.addItems` is an object with one of the following properties:
	 * * `item` &ndash; A name of the button to be added to a specific button group (e.g. `'menuBar:bold'` or `'myButton'`),
	 * * `menu` &ndash; A {@link module:ui/menubar/menubarview#MenuBarMenuDefinition definition of a menu} that should be added to
	 * the menu bar,
	 * * `group` &ndash; A {@link module:ui/menubar/menubarview#MenuBarMenuGroupDefinition definition of a button group} that should be
	 * added to a specific menu.
	 *
	 * Additionally, each entry must define the `position` property that accepts the following values:
	 * * `'start'` &ndash; Adds a top-level menu (e.g. "Format", "Insert", etc.) at the beginning of the menu bar,
	 * * `'start:GROUP_OR_MENU'` &ndash; Adds a button/group at the beginning of the specific group/menu,
	 * * `'end'` &ndash; Adds a top-level menu (e.g. "Format", "Insert", etc.) at the end of the menu bar,
	 * * `'end:GROUP_OR_MENU'` &ndash; Adds a button/group at the end of the specific group/menu,
	 * * `'after:BUTTON_OR_GROUP_OR_MENU'` &ndash; Adds a button/group/menu right after the specific button/group/menu,
	 * * `'before:BUTTON_OR_GROUP_OR_MENU'` &ndash; Adds a button/group/menu right after the specific button/group/menu.
	 *
	 * To add a new top-level menu with specific buttons at the end of the menu bar:
	 *
	 * ```ts
	 *  ClassicEditor
	 * 	.create( document.querySelector( '#editor' ), {
	 * 		menuBar: {
	 *  		addItems: [
	 * 				{
	 * 					menu: {
	 * 						menuId: 'my-menu',
	 * 						label: 'My menu',
	 * 						groups: [
	 * 							{
	 * 								groupId: 'my-buttons',
	 * 								items: [
	 * 									'menuBar:bold',
	 * 									'menuBar:italic',
	 * 									'menuBar:underline'
	 * 								]
	 * 							}
	 * 						]
	 * 					},
	 * 					position: 'end'
	 * 				}
	 * 			]
	 * 		}
	 * 	} )
	 * 	.then( ... )
	 * 	.catch( ... );
	 * ```
	 *
	 * To add a new group of buttons to the "Format" menu after basic styles buttons ("Bold", "Italic", "Underline", etc.):
	 *
	 * ```ts
	 *  ClassicEditor
	 * 	.create( document.querySelector( '#editor' ), {
	 * 		menuBar: {
	 *  		addItems: [
	 * 				{
	 * 					group: {
	 * 						groupId: 'my-buttons',
	 * 						items: [
	 * 							'myButton1',
	 * 							'myButton2',
	 * 						]
	 * 					},
	 * 					position: 'after:basicStyles'
	 * 				}
	 * 			]
	 * 		}
	 * 	} )
	 * 	.then( ... )
	 * 	.catch( ... );
	 * ```
	 *
	 * To add a new button to the basic styles group ("Bold", "Italic", "Underline", etc.) in the "Format" menu:
	 *
	 * ```ts
	 *  ClassicEditor
	 * 	.create( document.querySelector( '#editor' ), {
	 * 		menuBar: {
	 *  		addItems: [
	 * 				{
	 * 					item: 'myButton',
	 * 					position: 'end:basicStyles'
	 * 				}
	 * 			]
	 * 		}
	 * 	} )
	 * 	.then( ... )
	 * 	.catch( ... );
	 * ```
	 *
	 * To add a new sub-menu in the "Format" menu:
	 *
	 * ```ts
	 *  ClassicEditor
	 * 	.create( document.querySelector( '#editor' ), {
	 * 		menuBar: {
	 *  		addItems: [
	 * 				{
	 * 					menu: {
	 * 						menuId: 'my-sub-menu',
	 * 						label: 'My sub-menu',
	 * 						groups: [
	 * 							{
	 * 								groupId: 'my-buttons',
	 * 								items: [
	 * 									'myButton1',
	 * 									'myButton2',
	 * 								]
	 * 							}
	 * 						]
	 * 					},
	 * 					position: 'after:basicStyles'
	 * 				}
	 * 			]
	 * 		}
	 * 	} )
	 * 	.then( ... )
	 * 	.catch( ... );
	 * ```
	 *
	 * **Defining menu bar from scratch**
	 *
	 * If the `config.menuBar.addItems` and `config.menuBar.removeItems` options are not enough to adjust the
	 * {@link module:ui/menubar/utils#DefaultMenuBarItems default configuration}, you can set the menu bar structure from scratch.
	 *
	 * For instance, to create a minimalistic menu bar configuration with just two main categories (menus), the first one
	 * containing some of the buttons delivered by the default configuration and the second one containing custom buttons
	 * brought by 3rd-party plugins, use the following code snippet:
	 *
	 * ```ts
	 * ClassicEditor
	 * 	.create( document.querySelector( '#editor' ), {
	 * 		menuBar: {
	 * 			items: [
	 * 				{
	 * 					menuId: 'formatting',
	 * 					label: 'Formatting',
	 * 					groups: [
	 * 						{
	 * 							groupId: 'basicStyles',
	 * 							items: [
	 * 								'menuBar:bold',
	 * 								'menuBar:italic',
	 * 							]
	 * 						},
	 * 						{
	 * 							groupId: 'misc',
	 * 							items: [
	 * 								'menuBar:heading',
	 * 								'menuBar:bulletedList',
	 * 								'menuBar:numberedList'
	 * 							]
	 * 						}
	 * 					]
	 * 				},
	 * 				{
	 * 					menuId: 'myButtons',
	 * 					label: 'My actions',
	 * 					groups: [
	 * 						{
	 * 							groupId: 'undo',
	 * 							items: [
	 * 								'myButton1',
	 * 								'myButton2'
	 * 							]
	 * 						}
	 * 					]
	 * 				}
	 * 			]
	 * 		}
	 * 	} )
	 * 	.then( ... )
	 * 	.catch( ... );
	 * ```
	 */
	menuBar?: MenuBarConfig;

	/**
	 * Specifies the text displayed in the editor when there is no content (editor is empty). It is intended to
	 * help users locate the editor in the application (form) and prompt them to input the content. Work similarly
	 * as to the native DOM
	 * [`placeholder` attribute](https://developer.mozilla.org/en-US/docs/Web/HTML/Element/input#The_placeholder_attribute)
	 * used by inputs.
	 *
	 * ```ts
	 * ClassicEditor
	 * 	.create( document.querySelector( '#editor' ), {
	 * 		placeholder: 'Type some text...'
	 * 	} )
	 * 	.then( ... )
	 * 	.catch( ... );
	 * ```
	 *
	 * If your editor implementation uses multiple roots, you should pass an object with keys corresponding to the editor
	 * roots names and values equal to the placeholder that should be set in each root:
	 *
	 * ```ts
	 * MultiRootEditor.create(
	 * 	// Roots for the editor:
	 * 	{
	 * 		header: document.querySelector( '#header' ),
	 * 		content: document.querySelector( '#content' ),
	 * 		leftSide: document.querySelector( '#left-side' ),
	 * 		rightSide: document.querySelector( '#right-side' )
	 * 	},
	 * 	// Config:
	 * 	{
	 * 		placeholder: {
	 * 			header: 'Type header...',
	 * 			content: 'Type content...',
	 * 			leftSide: 'Type left-side...',
	 * 			rightSide: 'Type right-side...'
	 * 		}
	 * 	}
	 * )
	 * .then( ... )
	 * .catch( ... );
	 * ```
	 *
	 * The placeholder text is displayed as a pseudo–element of an empty paragraph in the editor content.
	 * The paragraph has the `.ck-placeholder` CSS class and the `data-placeholder` attribute.
	 *
	 * ```html
	 * <p data-placeholder="Type some text..." class="ck-placeholder">
	 * 	::before
	 * </p>
	 * ```
	 *
	 * **Note**: Placeholder text can also be set using the `placeholder` attribute if a `<textarea>` is passed to
	 * the `create()` method, e.g. {@link module:editor-classic/classiceditor~ClassicEditor.create `ClassicEditor.create()`}.
	 *
	 * **Note**: This configuration has precedence over the value of the `placeholder` attribute of a `<textarea>`
	 * element passed to the `create()` method.
	 *
	 * See the {@glink features/editor-placeholder "Editor placeholder"} guide for more information and live examples.
	 */
	placeholder?: string | Record<string, string>;

	/**
	 * The list of plugins to load.
	 *
	 * If you use an {@glink getting-started/legacy/installation-methods/predefined-builds editor build}
	 * you can define the list of plugins to load using the names of plugins that are available:
	 *
	 * ```ts
	 * const config = {
	 * 	plugins: [ 'Bold', 'Italic', 'Typing', 'Enter', ... ]
	 * };
	 * ```
	 *
	 * You can check the list of plugins available in a build using this snippet:
	 *
	 * ```ts
	 * ClassicEditor.builtinPlugins.map( plugin => plugin.pluginName );
	 * ```
	 *
	 * If you use an editor creator directly (imported from a package like `@ckeditor/ckeditor5-editor-classic`) or you
	 * want to load additional plugins which were not included in a build you use, then you need to specify
	 * the plugins using their constructors:
	 *
	 * ```ts
	 * // A preset of plugins is a plugin as well.
	 * import Essentials from '@ckeditor/ckeditor5-essentials/src/essentials';
	 * // The bold plugin.
	 * import Bold from '@ckeditor/ckeditor5-editor-basic-styles/src/bold';
	 *
	 * const config = {
	 * 	plugins: [ Essentials, Bold ]
	 * };
	 * ```
	 *
	 * **Note:** To load additional plugins, you should use the {@link #extraPlugins `extraPlugins`} configuration.
	 * To narrow the list of loaded plugins, use the {@link #removePlugins `removePlugins`} configuration.
	 */
	plugins?: Array<PluginConstructor<Editor> | string>;

	/**
<<<<<<< HEAD
	 * The list of plugins which should not be loaded despite being available in
	 * an {@glink getting-started/legacy/installation-methods/predefined-builds editor build}.
=======
	 * The list of plugins which should not be loaded despite being available in an {@glink installation/getting-started/predefined-builds
 	 * editor build}.
>>>>>>> 96c4c334
	 *
	 * ```ts
	 * const config = {
	 * 	removePlugins: [ 'Bold', 'Italic' ]
	 * };
	 * ```
	 *
	 * **Note:** Be careful when removing plugins using `config.removePlugins` from CKEditor builds.
	 * If removed plugins were providing toolbar buttons, the default toolbar configuration included in a build
	 * will become invalid. In such case you need to provide the updated
	 * {@link module:core/editor/editorconfig~EditorConfig#toolbar toolbar configuration}.
	 */
	removePlugins?: Array<PluginConstructor<Editor> | string>;

	substitutePlugins?: Array<PluginConstructor<Editor>>;

	/**
	 * The editor toolbar configuration.
	 *
	 * Simple format (specifies only toolbar items):
	 *
	 * ```ts
	 * const config = {
	 * 	toolbar: [ 'bold', 'italic', '|', 'undo', 'redo' ]
	 * };
	 * ```
	 *
	 * Extended format:
	 *
	 * ```ts
	 * const config = {
	 * 	toolbar: {
	 * 		items: [ 'bold', 'italic', '|', 'undo', 'redo', '-', 'numberedList', 'bulletedList' ],
	 *
	 * 		shouldNotGroupWhenFull: true
	 * 	}
	 * };
	 * ```
	 *
	 * Options which can be set using the extended format:
	 *
	 * * **`toolbar.items`** &ndash; An array of toolbar item names. The components (buttons, dropdowns, etc.) which can be used
	 *	as toolbar items are defined in `editor.ui.componentFactory` and can be listed using the following snippet:
	 *
	 *	```ts
	 *	Array.from( editor.ui.componentFactory.names() );
	 *	```
	 *
	 *	You can also use `'|'` to create a separator between groups of items:
	 *
	 *	```
	 *	toolbar: [ 'bold', 'italic', '|', 'undo', 'redo' ]
	 *	```
	 *
	 * or `'-'` to make a line break and render items in multiple lines:
	 *
	 *	```
	 *	toolbar: [ 'bold', 'italic', '-', 'undo', 'redo' ]
	 *	```
	 *
	 *	Line break will work only in the extended format when `shouldNotGroupWhenFull` option is set to `true`.
	 *
	 *	**Note**: To save space in your toolbar, you can group several items into a dropdown:
	 *
	 *	```
	 *	toolbar: [
	 *		{
	 *			label: 'Basic styles',
	 *			icon: 'text',
	 *			items: [ 'bold', 'italic', ... ]
	 *		},
	 *		'|',
	 *		'undo', 'redo'
	 *	]
	 *	```
	 *
	 *	The code above will create a "Basic styles" dropdown with a "text" icon containing the "bold" and "italic" buttons.
	 *	You can customize the look of the dropdown by setting the `withText`, `icon`, and `tooltip` properties:
	 *
	 *	* **Displaying a label**
	 *
	 *		For instance, to hide the icon and to display the label only, you can use the following configuration:
	 *
	 *		```ts
	 *		{
	 *			label: 'Basic styles',
	 *			// Show the textual label of the drop-down. Note that the "icon" property is not configured.
	 *			withText: true,
	 *			items: [ 'bold', 'italic', ... ]
	 *		}
	 *		```
	 *
	 *	* **Selecting an icon**
	 *
	 *		You can use one of the common icons provided by the editor (`'bold'`, `'plus'`, `'text'`, `'importExport'`, `'alignLeft'`,
	 *		`'paragraph'`, `'threeVerticalDots'`, `'dragIndicator'`, `'pilcrow'`):
	 *
	 *		```ts
	 *		{
	 *			label: '...',
	 *			// A "plus" sign icon works best for content insertion tools.
	 *			icon: 'plus',
	 *			items: [ ... ]
	 *		}
	 *		```
	 *
	 *		If no icon is specified, `'threeVerticalDots'` will be used as a default:
	 *
	 *		```ts
	 *		// No icon specified, using a default one.
	 *		{
	 *			label: 'Default icon',
	 *			items: [ ... ]
	 *		}
	 *		```
	 *
	 *		If `icon: false` is configured, no icon will be displayed at all and the text label will show up instead:
	 *
	 *		```ts
	 *		// This drop-down has no icon. The text label will be displayed instead.
	 *		{
	 *			label: 'No icon',
	 *			icon: false,
	 *			items: [ ... ]
	 *		}
	 *		```
	 *
	 *		You can also set a custom icon for the drop-down by passing an SVG string:
	 *
	 *		```ts
	 *		{
	 *			label: '...',
	 *			// If you want your icon to change the color dynamically (e.g. when the dropdown opens), avoid fill="..."
	 *			// and stroke="..." styling attributes. Use solid shapes and avoid paths with strokes.
	 *			icon: '<svg viewBox="0 0 20 20" xmlns="http://www.w3.org/2000/svg">...</svg>',
	 *			items: [ ... ]
	 *		}
	 *		```
	 *
	 *	* **Customizing the tooltip**
	 *
	 *		By default, the tooltip of the button shares its text with the label. You can customize it to better describe your dropdown
	 *		using the `tooltip` property ({@link module:ui/button/buttonview~ButtonView#tooltip learn more}):
	 *
	 *		```ts
	 *		{
	 *			label: 'Drop-down label',
	 *			tooltip: 'Custom tooltip of the drop-down',
	 *			icon: '...',
	 *			items: [ ... ]
	 *		}
	 *		```
	 *
	 * * **`toolbar.viewportTopOffset` (deprecated)** &ndash; The offset (in pixels) from the top of the viewport used when positioning a
	 *	sticky toolbar.
	 *	Useful when a page with which the editor is being integrated has some other sticky or fixed elements
	 *	(e.g. the top menu). Thanks to setting the toolbar offset the toolbar will not be positioned underneath or above the page's UI.
	 *
	 *	**This property has been deprecated and will be removed in the future versions of CKEditor. Please use
	 *	`{@link module:core/editor/editorconfig~EditorConfig#ui EditorConfig#ui.viewportOffset}` instead.**
	 *
	 * * **`toolbar.shouldNotGroupWhenFull`** &ndash; When set to `true`, the toolbar will stop grouping items
	 *	and let them wrap to the next line if there is not enough space to display them in a single row.
	 */
	toolbar?: ToolbarConfig;

	/**
	 * The editor UI configuration.
	 *
	 * ```ts
	 * ClassicEditor
	 * 	.create( document.querySelector( '#editor' ), {
	 * 		ui: { ... }
	 * 	} )
	 * 	.then( ... )
	 * 	.catch( ... );
	 * ```
	 *
	 * Options which can be set using the UI configuration:
	 *
	 * * **`ui.viewportOffset`** &ndash; The offset (in pixels) of the viewport from every direction. It is
	 * used when positioning a sticky toolbar or other absolutely positioned UI elements.
	 * Useful when a page with which the editor is being integrated has some other sticky or fixed elements
	 * (e.g. the top menu). Thanks to setting the UI viewport offset, the toolbar and other contextual balloons will not be positioned
	 * underneath or above the page's UI.
	 *
	 * 	```ts
	 * 	ui: {
	 * 		viewportOffset: { top: 10, right: 10, bottom: 10, left: 10 }
	 * 	}
	 * 	```
	 *
	 * 	**Note:** If you want to modify the viewport offset in runtime (after the editor was created), you can do that by overriding
	 * 	{@link module:ui/editorui/editorui~EditorUI#viewportOffset `editor.ui.viewportOffset`}.
	 *
	 * * **`ui.poweredBy`** &ndash; The configuration of the project logo displayed over the editor's editing area in
	 *  open-source integrations. It allows customizing the position of the logo to minimize the risk of collision with the
	 *  editor content and UI.
	 *
	 * 	The following configuration properties are supported:
	 *
	 * 	* **`position`** &ndash; The position of the project's logo (default: `'border'`).
	 * 		* When `'inside'`, the logo will be displayed within the boundaries of the editing area.
	 * 		* When `'border'`, the logo will be displayed over the bottom border of the editing area.
	 *
	 * 	* **`side`** (`'left'` or `'right'`, default: `'right'`) &ndash; The side of the editing area where the
	 * 	logo will be displayed.
	 *
	 * 		**Note**: If {@link module:core/editor/editorconfig~EditorConfig#language `config.language`} is set to an RTL (right-to-left)
	 * 		language, the side switches to `'left'` by default.
	 *
	 * 	* **`label`** (default: `'Powered by'`) &ndash; The label displayed next to the project's logo.
	 *
	 * 		**Note**: Set the value to `null` to display the logo without any text.
	 *
	 * 	* **`verticalOffset`** (default: `5`) &ndash; The vertical distance the logo can be moved away from its default position.
	 *
	 * 		**Note**: If `position` is `'border'`, the offset is measured from the (vertical) center of the logo.
	 *
	 * 	* **`horizontalOffset`** (default: `5`) &ndash; The horizontal distance between the side of the editing root and the
	 * 	nearest side of the logo.
	 *
	 * 	```ts
	 * 	ui: {
	 * 		poweredBy: {
	 * 			position: 'border',
	 * 			side: 'left',
	 * 			verticalOffset: 2,
	 * 			horizontalOffset: 30
	 * 		}
	 * 	}
	 */
	ui?: UiConfig;

	/**
	 * Enables updating the source element after the editor is destroyed.
	 *
	 * Enabling this option might have some security implications, as the editor doesn't have control over all data
	 * in the output.
	 *
	 * Be careful, especially while using the
	 * {@glink features/markdown Markdown}, {@glink features/html/general-html-support General HTML Support}, or
	 * {@glink features/html/html-embed HTML embed} features.
	 */
	updateSourceElementOnDestroy?: boolean;

	/**
	 * The license key for the CKEditor 5 commercial license and the premium features.
	 *
	 * If you do not have a key yet, please [contact us](https://ckeditor.com/contact/) or
	 * [order a trial](https://orders.ckeditor.com/trial/premium-features).
	 */
	licenseKey?: string;

	/**
	 * Translations to be used in the editor.
	 */
	translations?: ArrayOrItem<Translations>;
}

/**
 * The `config.initialData` option cannot be used together with the initial data passed as the first parameter of
 * {@link module:core/editor/editor~Editor.create `Editor.create()`}.
 *
 * @error editor-create-initial-data
 */

/**
 * The configuration of the editor language.
 *
 * ```ts
 * ClassicEditor
 * 	.create( document.querySelector( '#editor' ), {
 * 		language: ... // The editor language configuration.
 * 	} )
 * 	.then( editor => {
 * 		console.log( editor );
 * 	} )
 * 	.catch( error => {
 * 		console.error( error );
 * 	} );
 * ```
 *
 * See {@link module:core/editor/editorconfig~EditorConfig all editor options}.
 */
export interface LanguageConfig {

	/**
	 * Allows to use a different language for the editor UI.
	 *
	 * The language codes are defined in the [ISO 639-1](https://en.wikipedia.org/wiki/ISO_639-1) standard.
	 */
	ui?: string;

	/**
	 * Allows to use a different language of the editor content.
	 *
	 * The language codes are defined in the [ISO 639-1](https://en.wikipedia.org/wiki/ISO_639-1) standard.
	 */
	content?: string;
}

export type ToolbarConfig = Array<ToolbarConfigItem> | {
	items?: Array<ToolbarConfigItem>;
	removeItems?: Array<string>;
	shouldNotGroupWhenFull?: boolean;
	icon?: string;
};

export type ToolbarConfigItem = string | {
	items: Array<ToolbarConfigItem>;
	label: string;
	icon?: string | false;
	withText?: boolean;
	tooltip?: boolean | string | ( ( label: string, keystroke: string | undefined ) => string );
};

/**
 * The “Powered by CKEditor” logo configuration options.
 **/
export interface PoweredByConfig {

	/**
	 * The position of the project's logo.
	 *
	 * * When `'inside'`, the logo will be displayed within the boundaries of the editing area.
	 * * When `'border'`, the logo will be displayed over the bottom border of the editing area.
	 *
	 * @default 'border'
	 */
	position: 'inside' | 'border';

	/**
	 * Allows choosing the side of the editing area where the logo will be displayed.
	 *
	 * **Note:** If {@link module:core/editor/editorconfig~EditorConfig#language `config.language`} is set to an RTL (right-to-left)
	 * language, the side switches to `'left'` by default.
	 *
	 * @default 'right'
	 */
	side: 'left' | 'right';

	/**
	 * Allows changing the label displayed next to the CKEditor logo.
	 *
	 * **Note:** Set the value to `null` to hide the label.
	 *
	 * @default 'Powered by'
	 */
	label: string | null;

	/**
	 * The vertical distance the logo can be moved away from its default position.
	 *
	 * **Note:** If `position` is `'border'`, the offset is measured from the (vertical) center of the logo.
	 *
	 * @default 5
	 */
	verticalOffset: number;

	/**
	 * The horizontal distance between the side of the editing root and the nearest side of the logo.
	 *
	 * @default 5
	 */
	horizontalOffset: number;

	/**
	 * Allows to show the logo even if the valid commercial license is configured using
	 * the {@link module:core/editor/editorconfig~EditorConfig#licenseKey `config.licenseKey`} setting.
	 *
	 * @default false
	 */
	forceVisible?: boolean;
}

/**
 * The offset (in pixels) of the viewport from every direction used when positioning a sticky toolbar or other
 * absolutely positioned UI elements.
 */
export interface ViewportOffsetConfig {

	/**
	 * The bottom offset in pixels.
	 */
	bottom?: number;

	/**
	 * The left offset in pixels.
	 */
	left?: number;

	/**
	 * The right offset in pixels.
	 */
	right?: number;

	/**
	 * The top offset in pixels.
	 */
	top?: number;
}

export interface UiConfig {

	/**
	 * The viewport offset used for positioning various absolutely positioned UI elements.
	 *
	 * Read more in {@link module:core/editor/editorconfig~ViewportOffsetConfig}.
	 **/
	viewportOffset?: ViewportOffsetConfig;

	/**
	 * The configuration of the “Powered by CKEditor” logo.
	 *
	 * Read more in {@link module:core/editor/editorconfig~PoweredByConfig}.
	 **/
	poweredBy?: PoweredByConfig;
}<|MERGE_RESOLUTION|>--- conflicted
+++ resolved
@@ -544,13 +544,8 @@
 	plugins?: Array<PluginConstructor<Editor> | string>;
 
 	/**
-<<<<<<< HEAD
 	 * The list of plugins which should not be loaded despite being available in
 	 * an {@glink getting-started/legacy/installation-methods/predefined-builds editor build}.
-=======
-	 * The list of plugins which should not be loaded despite being available in an {@glink installation/getting-started/predefined-builds
- 	 * editor build}.
->>>>>>> 96c4c334
 	 *
 	 * ```ts
 	 * const config = {
