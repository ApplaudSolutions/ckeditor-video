/**
 * @license Copyright (c) 2003-2023, CKSource Holding sp. z o.o. All rights reserved.
 * For licensing, see LICENSE.md or https://ckeditor.com/legal/ckeditor-oss-license
 */

import GeneralHtmlSupport from '../../src/generalhtmlsupport';

import ClassicTestEditor from '@ckeditor/ckeditor5-core/tests/_utils/classictesteditor';
import Paragraph from '@ckeditor/ckeditor5-paragraph/src/paragraph';
import DocumentListEditing from '@ckeditor/ckeditor5-list/src/documentlist/documentlistediting';

import testUtils from '@ckeditor/ckeditor5-core/tests/_utils/utils';
import stubUid from '@ckeditor/ckeditor5-list/tests/documentlist/_utils/uid';

import { getModelDataWithAttributes } from '../_utils/utils';
import { getData as getModelData, setData as setModelData } from '@ckeditor/ckeditor5-engine/src/dev-utils/model';

/* global document */

describe( 'DocumentListElementSupport', () => {
	let editor, model, editorElement, dataFilter, dataSchema;

	testUtils.createSinonSandbox();

	beforeEach( async () => {
		editorElement = document.createElement( 'div' );
		document.body.appendChild( editorElement );

		editor = await ClassicTestEditor
			.create( editorElement, {
				plugins: [ Paragraph, GeneralHtmlSupport, DocumentListEditing ]
			} );
		model = editor.model;
		dataFilter = editor.plugins.get( 'DataFilter' );
		dataSchema = editor.plugins.get( 'DataSchema' );

		stubUid();
	} );

	afterEach( () => {
		editorElement.remove();

		return editor.destroy();
	} );

	it( 'should be named', () => {
		expect( editor.plugins.has( 'DocumentListElementSupport' ) ).to.be.true;
	} );

	it( 'should preserve attributes on lists on conversion', () => {
		dataFilter.allowElement( /^.*$/ );
		dataFilter.allowAttributes( { name: /^.*$/, attributes: true } );
		dataFilter.allowAttributes( { name: /^.*$/, classes: true } );

		const expectedHtml =
			'<ul class="foo">' +
				'<li data-foo="bar1">One</li>' +
			'</ul>';

		editor.setData( expectedHtml );

		expect( editor.getData() ).to.equal( expectedHtml );
	} );

	it( 'removes list attributes when list is changed to a paragraph', () => {
		dataFilter.allowElement( /^.*$/ );
		dataFilter.allowAttributes( { name: /^.*$/, attributes: true } );
		dataFilter.allowAttributes( { name: /^.*$/, classes: true } );

		editor.setData(
			'<ul data-foo="bar-list">' +
				'<li data-foo="bar-item">' +
					'<p data-foo="bar-p">1.</p>' +
				'</li>' +
			'</ul>'
		);

		editor.commands.get( 'bulletedList' ).execute( { forceValue: false } );

		expect( editor.getData() ).to.equal( '<p data-foo="bar-p">1.</p>' );
	} );

	it( 'removes list attributes when list type changed', () => {
		dataFilter.allowElement( /^.*$/ );
		dataFilter.allowAttributes( { name: /^.*$/, attributes: true } );
		dataFilter.allowAttributes( { name: /^.*$/, classes: true } );

		editor.setData(
			'<ol data-foo="bar-list">' +
				'<li data-foo="bar-item">' +
					'<p data-foo="bar-p">1.</p>' +
				'</li>' +
			'</ol>'
		);

		editor.commands.get( 'bulletedList' ).execute();

		expect( editor.getData() ).to.equal(
			'<ul>' +
				'<li data-foo="bar-item">' +
					'<p data-foo="bar-p">1.</p>' +
				'</li>' +
			'</ul>'
		);
	} );

	describe( 'downcast', () => {
		beforeEach( () => {
			dataFilter.allowElement( /^.*$/ );
			dataFilter.allowAttributes( { name: /^.*$/, attributes: true } );
			dataFilter.allowAttributes( { name: /^.*$/, classes: true } );

			// Apply filtering rules added after initial data load.
			editor.setData( '' );
		} );

		it( 'should downcast list attributes', () => {
			setModelData( model, makeList( 'bulleted', 0, { attributes: { 'data-foo': 'foo', 'data-bar': 'bar' } }, [
				{ text: '1.' },
				{ text: '2.' },
				{ text: '3.' }
			] ) );

			expect( editor.getData() ).to.equalMarkup(
				'<ul data-foo="foo" data-bar="bar">' +
					'<li>1.</li>' +
					'<li>2.</li>' +
					'<li>3.</li>' +
				'</ul>'
			);
		} );

		it( 'should downcast list attributes (classes)', () => {
			setModelData( model, makeList( 'bulleted', 0, { classes: [ 'foo', 'bar', 'baz' ] }, [
				{ text: '1.' },
				{ text: '2.' },
				{ text: '3.' }
			] ) );

			expect( editor.getData() ).to.equalMarkup(
				'<ul class="foo bar baz">' +
					'<li>1.</li>' +
					'<li>2.</li>' +
					'<li>3.</li>' +
				'</ul>'
			);
		} );

		it( 'should downcast list attributes (styles)', () => {
			setModelData( model, makeList( 'numbered', 0, { styles: { color: 'red', background: 'blue' } }, [
				{ text: '1.' },
				{ text: '2.' },
				{ text: '3.' }
			] ) );

			expect( editor.getData() ).to.equalMarkup(
				'<ol style="background:blue;color:red;">' +
					'<li>1.</li>' +
					'<li>2.</li>' +
					'<li>3.</li>' +
				'</ol>'
			);
		} );

		it( 'should downcast list item attributes', () => {
			setModelData( model, makeList( 'bulleted', 0, null, [
				{ text: '1.', attributes: { 'data-foo': 'foo' } },
				{ text: '2.', attributes: { 'data-foo': 'bar' } },
				{ text: '3.', attributes: { 'data-bar': 'baz' } }
			] ) );

			expect( editor.getData() ).to.equalMarkup(
				'<ul>' +
					'<li data-foo="foo">1.</li>' +
					'<li data-foo="bar">2.</li>' +
					'<li data-bar="baz">3.</li>' +
				'</ul>'
			);
		} );

		it( 'should downcast list item attributes (classes)', () => {
			setModelData( model, makeList( 'numbered', 0, null, [
				{ text: '1.', classes: [ 'foo' ] },
				{ text: '2.', classes: [ 'foo', 'bar' ] },
				{ text: '3.', classes: [ 'baz' ] }
			] ) );

			expect( editor.getData() ).to.equalMarkup(
				'<ol>' +
					'<li class="foo">1.</li>' +
					'<li class="foo bar">2.</li>' +
					'<li class="baz">3.</li>' +
				'</ol>'
			);
		} );

		it( 'should downcast list item attributes (styles)', () => {
			setModelData( model, makeList( 'numbered', 0, null, [
				{ text: '1.', styles: { color: 'red' } },
				{ text: '2.', styles: { color: 'green' } },
				{ text: '3.', styles: { background: 'blue', color: 'yellow' } }
			] ) );

			expect( editor.getData() ).to.equalMarkup(
				'<ol>' +
					'<li style="color:red;">1.</li>' +
					'<li style="color:green;">2.</li>' +
					'<li style="background:blue;color:yellow;">3.</li>' +
				'</ol>'
			);
		} );

		function makeList( listType, listIndent, listAttributes, elements ) {
			const attribute = listType === 'bulleted' ?
				'htmlUlAttributes' :
				'htmlOlAttributes';

			const htmlElementAttributes = listAttributes ?
				`${ attribute }="${ JSON.stringify( listAttributes ).replaceAll( '"', '&quot;' ) }" ` :
				'';

			return elements.map( ( element, index ) => {
				const listItemAtributes = {
					attributes: element.attributes,
					classes: element.classes,
					styles: element.styles
				};

				const htmlLiAttributes = ( listItemAtributes.attributes || listItemAtributes.classes || listItemAtributes.styles ) ?
					`htmlLiAttributes="${ JSON.stringify( listItemAtributes ).replaceAll( '"', '&quot;' ) }" ` :
					'';

				return (
					'<paragraph ' +
						htmlLiAttributes +
						htmlElementAttributes +
						`listIndent="${ listIndent }" ` +
						`listItemId="${ index }" ` +
						`listType="${ listType }">` +
						element.text +
					'</paragraph>'
				);
			} ).join( '' );
		}
	} );

	describe( 'upcast', () => {
		it( 'should allow attributes', () => {
			dataFilter.allowElement( /^(ul|ol)$/ );
			dataFilter.allowAttributes( { name: /^(ul|ol)$/, attributes: { 'data-foo': true } } );
			dataFilter.allowAttributes( { name: 'li', attributes: { 'data-bar': true } } );

			editor.setData( '<ul data-foo="foo"><li data-bar="A">Foo</li><li data-bar="B">Bar</li></ul>' );

			expect( getModelDataWithAttributes( model, { withoutSelection: true } ) ).to.deep.equal( {
				data:
					'<paragraph htmlLiAttributes="(1)" htmlUlAttributes="(2)" listIndent="0" listItemId="a00" listType="bulleted">' +
						'Foo' +
					'</paragraph>' +
					'<paragraph htmlLiAttributes="(3)" htmlUlAttributes="(4)" listIndent="0" listItemId="a01" listType="bulleted">' +
						'Bar' +
					'</paragraph>',
				attributes: {
					1: {
						attributes: { 'data-bar': 'A' }
					},
					2: {
						attributes: { 'data-foo': 'foo' }
					},
					3: {
						attributes: { 'data-bar': 'B' }
					},
					4: {
						attributes: { 'data-foo': 'foo' }
					}
				}
			} );
		} );

		it( 'should allow attributes (classes)', () => {
			dataFilter.allowElement( /^(ul|ol)$/ );
			dataFilter.allowAttributes( { name: /^(ul|ol)$/, classes: 'foo' } );
			dataFilter.allowAttributes( { name: 'li', classes: /^(bar|baz)$/ } );

			editor.setData( '<ol class="foo"><li class="bar">Foo</li><li class="baz">Bar</li></ol>' );

			expect( getModelDataWithAttributes( model, { withoutSelection: true } ) ).to.deep.equal( {
				data:
					'<paragraph htmlLiAttributes="(1)" htmlOlAttributes="(2)" listIndent="0" listItemId="a00" listType="numbered">' +
						'Foo' +
					'</paragraph>' +
					'<paragraph htmlLiAttributes="(3)" htmlOlAttributes="(4)" listIndent="0" listItemId="a01" listType="numbered">' +
						'Bar' +
					'</paragraph>',
				attributes: {
					1: {
						classes: [ 'bar' ]
					},
					2: {
						classes: [ 'foo' ]
					},
					3: {
						classes: [ 'baz' ]
					},
					4: {
						classes: [ 'foo' ]
					}
				}
			} );
		} );

		it( 'should allow attributes (styles)', () => {
			dataFilter.allowElement( /^(ul|ol)$/ );
			dataFilter.allowAttributes( { name: /^(ul|ol)$/, styles: { background: 'blue' } } );
			dataFilter.allowAttributes( { name: 'li', styles: { color: /^(red|green)$/ } } );

			editor.setData( '<ol style="background:blue"><li style="color:red">Foo</li><li style="color:green">Bar</li></ol>' );

			expect( getModelDataWithAttributes( model, { withoutSelection: true } ) ).to.deep.equal( {
				data:
					'<paragraph htmlLiAttributes="(1)" htmlOlAttributes="(2)" listIndent="0" listItemId="a00" listType="numbered">' +
						'Foo' +
					'</paragraph>' +
					'<paragraph htmlLiAttributes="(3)" htmlOlAttributes="(4)" listIndent="0" listItemId="a01" listType="numbered">' +
						'Bar' +
					'</paragraph>',
				attributes: {
					1: {
						styles: { color: 'red' }
					},
					2: {
						styles: { background: 'blue' }
					},
					3: {
						styles: { color: 'green' }
					},
					4: {
						styles: { background: 'blue' }
					}
				}
			} );
		} );

		it( 'should allow attributes (complex))', () => {
			dataFilter.allowElement( /^(ul|ol)$/ );
			dataFilter.allowAttributes( { name: /^(ul|ol)$/, attributes: { 'data-foo': true } } );
			dataFilter.allowAttributes( { name: 'li', attributes: { 'data-bar': true } } );

			editor.setData(
				'<ul data-foo="foo">' +
					'<li data-bar="A">' +
						'<p>Foo</p>' +
						'<ol data-foo="bar">' +
							'<li data-bar="B">Bar</li>' +
						'</ol>' +
						'<p>Baz</p>' +
					'</li>' +
				'</ul>' );

			expect( getModelDataWithAttributes( model, { withoutSelection: true } ) ).to.deep.equal( {
				data:
					'<paragraph htmlLiAttributes="(1)" htmlUlAttributes="(2)" listIndent="0" listItemId="a01" listType="bulleted">' +
						'Foo' +
					'</paragraph>' +
					'<paragraph htmlLiAttributes="(3)" htmlOlAttributes="(4)" listIndent="1" listItemId="a00" listType="numbered">' +
						'Bar' +
					'</paragraph>' +
					'<paragraph htmlLiAttributes="(5)" htmlUlAttributes="(6)" listIndent="0" listItemId="a01" listType="bulleted">' +
						'Baz' +
					'</paragraph>',
				attributes: {
					1: {
						attributes: { 'data-bar': 'A' }
					},
					2: {
						attributes: { 'data-foo': 'foo' }
					},
					3: {
						attributes: { 'data-bar': 'B' }
					},
					4: {
						attributes: { 'data-foo': 'bar' }
					},
					5: {
						attributes: { 'data-bar': 'A' }
					},
					6: {
						attributes: { 'data-foo': 'foo' }
					}
				}
			} );
		} );

		it( 'should allow attributes (non-list item content)', () => {
			dataSchema.registerBlockElement( {
				model: 'div',
				view: 'div'
			} );

			dataFilter.allowElement( /^(ul|ol|div)$/ );
			dataFilter.allowAttributes( { name: /^(ul|ol)$/, attributes: { 'data-foo': true } } );
			dataFilter.allowAttributes( { name: /^(li|div)$/, attributes: { 'data-bar': true } } );

			model.schema.register( 'div', { inheritAllFrom: '$block' } );
			editor.conversion.elementToElement( { view: 'div', model: 'div' } );

			editor.model.schema.addAttributeCheck( ( context, attributeName ) => {
				if ( context.endsWith( 'div' ) && attributeName == 'listItemId' ) {
					return false;
				}
			} );

			editor.setData( '<ul data-foo="foo"><li data-bar="A">Foo<div data-bar="B">Bar</div></li></ul>' );

			expect( getModelDataWithAttributes( model, { withoutSelection: true } ) ).to.deep.equal( {
				data:
					'<paragraph htmlLiAttributes="(1)" htmlUlAttributes="(2)" listIndent="0" listItemId="a00" listType="bulleted">' +
						'Foo' +
					'</paragraph>' +
					'<div htmlDivAttributes="(3)">Bar</div>',
				attributes: {
					1: {
						attributes: { 'data-bar': 'A' }
					},
					2: {
						attributes: { 'data-foo': 'foo' }
					},
					3: {
						attributes: { 'data-bar': 'B' }
					}
				}
			} );
		} );

		it( 'should disallow attributes', () => {
			dataFilter.allowElement( /^(ul|ol)$/ );
			dataFilter.allowAttributes( { name: /^(ul|ol)$/, attributes: { 'data-foo': true } } );
			dataFilter.allowAttributes( { name: 'li', attributes: { 'data-bar': true } } );

			dataFilter.disallowAttributes( { name: /^(ul|ol)$/, attributes: { 'data-foo': true } } );
			dataFilter.disallowAttributes( { name: 'li', attributes: { 'data-bar': true } } );

			editor.setData( '<ul data-foo="foo"><li data-bar="A">Foo</li><li data-bar="B">Bar</li></ul>' );

			expect( getModelDataWithAttributes( model, { withoutSelection: true } ) ).to.deep.equal( {
				data:
					'<paragraph htmlLiAttributes="(1)" htmlUlAttributes="(2)" listIndent="0" listItemId="a00" listType="bulleted">' +
						'Foo' +
					'</paragraph>' +
					'<paragraph htmlLiAttributes="(3)" htmlUlAttributes="(4)" listIndent="0" listItemId="a01" listType="bulleted">' +
						'Bar' +
					'</paragraph>',
				attributes: {
					1: {},
					2: {},
					3: {},
					4: {}
				}
			} );
		} );

		it( 'should disallow attributes (classes)', () => {
			dataFilter.allowElement( /^(ul|ol)$/ );
			dataFilter.allowAttributes( { name: /^(ul|ol)$/, classes: 'foo' } );
			dataFilter.allowAttributes( { name: 'li', classes: /^(bar|baz)$/ } );

			dataFilter.disallowAttributes( { name: /^(ul|ol)$/, classes: 'foo' } );
			dataFilter.disallowAttributes( { name: 'li', classes: /^(bar|baz)$/ } );

			editor.setData( '<ol class="foo"><li class="bar">Foo</li><li class="baz">Bar</li></ol>' );

			expect( getModelDataWithAttributes( model, { withoutSelection: true } ) ).to.deep.equal( {
				data:
					'<paragraph htmlLiAttributes="(1)" htmlOlAttributes="(2)" listIndent="0" listItemId="a00" listType="numbered">' +
						'Foo' +
					'</paragraph>' +
					'<paragraph htmlLiAttributes="(3)" htmlOlAttributes="(4)" listIndent="0" listItemId="a01" listType="numbered">' +
						'Bar' +
					'</paragraph>',
				attributes: {
					1: {},
					2: {},
					3: {},
					4: {}
				}
			} );
		} );

		it( 'should disallow attributes (styles)', () => {
			dataFilter.allowElement( /^(ul|ol)$/ );
			dataFilter.allowAttributes( { name: /^(ul|ol)$/, styles: { background: 'blue' } } );
			dataFilter.allowAttributes( { name: 'li', styles: { color: /^(red|green)$/ } } );

			dataFilter.disallowAttributes( { name: /^(ul|ol)$/, styles: { background: 'blue' } } );
			dataFilter.disallowAttributes( { name: 'li', styles: { color: /^(red|green)$/ } } );

			editor.setData( '<ol style="background:blue"><li style="color:red">Foo</li><li style="color:green">Bar</li></ol>' );

			expect( getModelDataWithAttributes( model, { withoutSelection: true } ) ).to.deep.equal( {
				data:
					'<paragraph htmlLiAttributes="(1)" htmlOlAttributes="(2)" listIndent="0" listItemId="a00" listType="numbered">' +
						'Foo' +
					'</paragraph>' +
						'<paragraph htmlLiAttributes="(3)" htmlOlAttributes="(4)" listIndent="0" listItemId="a01" listType="numbered">' +
						'Bar' +
					'</paragraph>',
				attributes: {
					1: {},
					2: {},
					3: {},
					4: {}
				}
			} );
		} );
	} );

	describe( 'post-fixer', () => {
		describe( 'html*Attributes', () => {
			beforeEach( () => {
				dataFilter.allowElement( /^.*$/ );
				dataFilter.allowAttributes( { name: /^.*$/, attributes: true } );
				dataFilter.allowAttributes( { name: /^.*$/, classes: true } );

				// Apply filtering rules added after initial data load.
				editor.setData( '' );
			} );

			it( 'should ensure that all items in a single list have the same `html*Attributes`', () => {
				setModelData( model,
					paragraph( '1.', '01', 0, 'numbered', { 'data-foo': 'A' } ) +
					paragraph( '2.', '02', 0, 'numbered', { 'data-foo': 'A' } ) +
					paragraph( '3.', '03', 0, 'numbered', { 'data-foo': 'B' } ) +
					paragraph( '4.', '04', 0, 'numbered', { 'data-foo': 'A' } ) +
					paragraph( '4.1.', '05', 1, 'bulleted', { 'data-foo': 'X' } ) +
					paragraph( '4.2.', '06', 1, 'bulleted', { 'data-foo': 'Y' } ) +
					paragraph( '4.3.', '07', 1, 'bulleted', { 'data-foo': 'X' } ) +
					paragraph( '5.', '08', 0, 'numbered', { 'data-foo': 'C' } ) +
					paragraph( 'A.', '09', 0, 'bulleted', { 'data-foo': 'B' } ) +
					paragraph( 'B.', '10', 0, 'bulleted', { 'data-foo': 'C' } ) +
					paragraph( 'C.', '11', 0, 'bulleted', { 'data-foo': 'B' } )
				);

				expect( getModelData( model, { withoutSelection: true } ) ).to.equal( unquote(
					paragraph( '1.', '01', 0, 'numbered', { 'data-foo': 'A' } ) +
					paragraph( '2.', '02', 0, 'numbered', { 'data-foo': 'A' } ) +
					paragraph( '3.', '03', 0, 'numbered', { 'data-foo': 'A' } ) +
					paragraph( '4.', '04', 0, 'numbered', { 'data-foo': 'A' } ) +
					paragraph( '4.1.', '05', 1, 'bulleted', { 'data-foo': 'X' } ) +
					paragraph( '4.2.', '06', 1, 'bulleted', { 'data-foo': 'X' } ) +
					paragraph( '4.3.', '07', 1, 'bulleted', { 'data-foo': 'X' } ) +
					paragraph( '5.', '08', 0, 'numbered', { 'data-foo': 'A' } ) +
					paragraph( 'A.', '09', 0, 'bulleted', { 'data-foo': 'B' } ) +
					paragraph( 'B.', '10', 0, 'bulleted', { 'data-foo': 'B' } ) +
					paragraph( 'C.', '11', 0, 'bulleted', { 'data-foo': 'B' } )
				) );
			} );

			it( 'should ensure that all list items have the same `html*Attributes` after removing a block between them', () => {
				setModelData( model,
					paragraph( '1.', '01', 0, 'bulleted', { 'data-foo': 'A' } ) +
					paragraph( '2.', '02', 0, 'bulleted', { 'data-foo': 'A' } ) +
					'<paragraph>Foo</paragraph>' +
					paragraph( '3.', '03', 0, 'bulleted', { 'data-foo': 'B' } ) +
					paragraph( '4.', '04', 0, 'bulleted', { 'data-foo': 'B' } )
				);

				model.change( writer => {
					writer.remove( model.document.getRoot().getChild( 2 ) );
				} );

				expect( getModelData( model, { withoutSelection: true } ) ).to.equal( unquote(
					paragraph( '1.', '01', 0, 'bulleted', { 'data-foo': 'A' } ) +
					paragraph( '2.', '02', 0, 'bulleted', { 'data-foo': 'A' } ) +
					paragraph( '3.', '03', 0, 'bulleted', { 'data-foo': 'A' } ) +
					paragraph( '4.', '04', 0, 'bulleted', { 'data-foo': 'A' } )
				) );
			} );

			it( 'should restore `html*Attributes` attribute after it\'s changed in one of the following items', () => {
				setModelData( model,
					paragraph( '1.', '01', 0, 'bulleted', { 'data-foo': 'A' } ) +
					paragraph( '2.', '02', 0, 'bulleted', { 'data-foo': 'A' } ) +
					paragraph( '3.', '03', 0, 'bulleted', { 'data-foo': 'A' } )
				);

				model.change( writer => {
					writer.setAttribute(
						'htmlUlAttributes',
						{ attributes: { 'data-foo': 'B' } },
						model.document.getRoot().getChild( 2 )
					);
				} );

				expect( getModelData( model, { withoutSelection: true } ) ).to.equal( unquote(
					paragraph( '1.', '01', 0, 'bulleted', { 'data-foo': 'A' } ) +
					paragraph( '2.', '02', 0, 'bulleted', { 'data-foo': 'A' } ) +
					paragraph( '3.', '03', 0, 'bulleted', { 'data-foo': 'A' } )
				) );
			} );

			it( 'should change `html*Attributes` attribute for all the following items after the first one is changed', () => {
				setModelData( model,
					paragraph( '1.', '01', 0, 'bulleted', { 'data-foo': 'A' } ) +
					paragraph( '2.', '02', 0, 'bulleted', { 'data-foo': 'A' } ) +
					paragraph( '3.', '03', 0, 'bulleted', { 'data-foo': 'A' } )
				);

				model.change( writer => {
					writer.setAttribute(
						'htmlUlAttributes',
						{ attributes: { 'data-foo': 'B' } },
						model.document.getRoot().getChild( 0 )
					);
				} );

				expect( getModelData( model, { withoutSelection: true } ) ).to.equal( unquote(
					paragraph( '1.', '01', 0, 'bulleted', { 'data-foo': 'B' } ) +
					paragraph( '2.', '02', 0, 'bulleted', { 'data-foo': 'B' } ) +
					paragraph( '3.', '03', 0, 'bulleted', { 'data-foo': 'B' } )
				) );
			} );
		} );

		describe( 'htmlLiAttributes', () => {
			beforeEach( () => {
				dataFilter.allowElement( /^.*$/ );
				dataFilter.allowAttributes( { name: /^.*$/, attributes: true } );
				dataFilter.allowAttributes( { name: /^.*$/, classes: true } );

				// Apply filtering rules added after initial data load.
				editor.setData( '' );
			} );

			it( 'should ensure that all blocks of single list item have the same `htmlLiAttributes`', () => {
				setModelData( model,
					liParagraph( 'A1.', '01', 0, 'numbered', { 'data-foo': 'A' } ) +
					liParagraph( 'A2.', '01', 0, 'numbered', { 'data-foo': 'B' } ) +
					liParagraph( 'A3.', '01', 0, 'numbered', { 'data-foo': 'A' } ) +
					liParagraph( 'B1.', '02', 0, 'numbered', { 'data-foo': 'X' } ) +
					liParagraph( 'B2.', '02', 0, 'numbered', { 'data-foo': 'Y' } ) +
					liParagraph( 'B3.', '02', 0, 'numbered', { 'data-foo': 'Z' } )
				);

				expect( getModelData( model, { withoutSelection: true } ) ).to.equal( unquote(
					liParagraph( 'A1.', '01', 0, 'numbered', { 'data-foo': 'A' } ) +
					liParagraph( 'A2.', '01', 0, 'numbered', { 'data-foo': 'A' } ) +
					liParagraph( 'A3.', '01', 0, 'numbered', { 'data-foo': 'A' } ) +
					liParagraph( 'B1.', '02', 0, 'numbered', { 'data-foo': 'X' } ) +
					liParagraph( 'B2.', '02', 0, 'numbered', { 'data-foo': 'X' } ) +
					liParagraph( 'B3.', '02', 0, 'numbered', { 'data-foo': 'X' } )
				) );
			} );

			it( 'should restore `htmlLiAttributes` attribute after it\'s changed in one of the following items', () => {
				setModelData( model,
					liParagraph( '1.', '01', 0, 'numbered', { 'data-foo': 'A' } ) +
					liParagraph( '2.', '01', 0, 'numbered', { 'data-foo': 'A' } ) +
					liParagraph( '3.', '01', 0, 'numbered', { 'data-foo': 'A' } )
				);

				model.change( writer => {
					writer.setAttribute(
						'htmlLiAttributes',
						{ attributes: { 'data-foo': 'B' } },
						model.document.getRoot().getChild( 2 )
					);
				} );

				expect( getModelData( model, { withoutSelection: true } ) ).to.equal( unquote(
					liParagraph( '1.', '01', 0, 'numbered', { 'data-foo': 'A' } ) +
					liParagraph( '2.', '01', 0, 'numbered', { 'data-foo': 'A' } ) +
					liParagraph( '3.', '01', 0, 'numbered', { 'data-foo': 'A' } )
				) );
			} );

			it( 'should change `htmlLiAttributes` attribute for all the following items after the first one is changed', () => {
				setModelData( model,
					liParagraph( '1.', '01', 0, 'numbered', { 'data-foo': 'A' } ) +
					liParagraph( '2.', '01', 0, 'numbered', { 'data-foo': 'A' } ) +
					liParagraph( '3.', '01', 0, 'numbered', { 'data-foo': 'A' } )
				);

				model.change( writer => {
					writer.setAttribute(
						'htmlLiAttributes',
						{ attributes: { 'data-foo': 'B' } },
						model.document.getRoot().getChild( 0 )
					);
				} );

				expect( getModelData( model, { withoutSelection: true } ) ).to.equal( unquote(
					liParagraph( '1.', '01', 0, 'numbered', { 'data-foo': 'B' } ) +
					liParagraph( '2.', '01', 0, 'numbered', { 'data-foo': 'B' } ) +
					liParagraph( '3.', '01', 0, 'numbered', { 'data-foo': 'B' } )
				) );
			} );

			function liParagraph( text, id, indent, type, liAttributes ) {
				const attrs = JSON.stringify( { attributes: liAttributes } ).replaceAll( '"', '&quot;' );

				return (
					`<paragraph htmlLiAttributes="${ attrs }" listIndent="${ indent }" listItemId="${ id }" listType="${ type }">` +
						text +
					'</paragraph>'
				);
			}
		} );
	} );

	describe( 'indenting lists', () => {
		beforeEach( () => {
			dataFilter.allowElement( /^.*$/ );
			dataFilter.allowAttributes( { name: /^.*$/, attributes: true } );
			dataFilter.allowAttributes( { name: /^.*$/, classes: true } );

			// Apply filtering rules added after initial data load.
			editor.setData( '' );
		} );

		it( 'should reset `html*Attributes` attribute after indenting a single item', () => {
			setModelData( model,
				paragraph( '1.', '01', 0, 'numbered', { 'data-foo': 'foo' } ) +
				paragraph( '1a.', '02', 1, 'bulleted', { 'data-foo': 'bar' } ) +
				paragraph( '2.', '03', 0, 'numbered', { 'data-foo': 'foo' } ) +
				paragraph( '3.[]', '04', 0, 'numbered', { 'data-foo': 'foo' } ) +
				paragraph( '4.', '05', 0, 'numbered', { 'data-foo': 'foo' } )
			);

			editor.execute( 'indentList' );

			expect( getModelData( model ) ).to.equal( unquote(
				paragraph( '1.', '01', 0, 'numbered', { 'data-foo': 'foo' } ) +
				paragraph( '1a.', '02', 1, 'bulleted', { 'data-foo': 'bar' } ) +
				paragraph( '2.', '03', 0, 'numbered', { 'data-foo': 'foo' } ) +
				paragraph( '3.[]', '04', 1, 'numbered', undefined ) +
				paragraph( '4.', '05', 0, 'numbered', { 'data-foo': 'foo' } )
			) );
		} );

		it( 'should reset `html*Attributes` attribute after indenting a few items', () => {
			setModelData( model,
				paragraph( '1.', '01', 0, 'bulleted', { 'data-foo': 'foo' } ) +
				paragraph( '[2.', '02', 0, 'bulleted', { 'data-foo': 'foo' } ) +
				paragraph( '3.]', '03', 0, 'bulleted', { 'data-foo': 'foo' } )
			);

			editor.execute( 'indentList' );

			expect( getModelData( model ) ).to.equal( unquote(
				paragraph( '1.', '01', 0, 'bulleted', { 'data-foo': 'foo' } ) +
				paragraph( '[2.', '02', 1, 'bulleted', undefined ) +
				paragraph( '3.]', '03', 1, 'bulleted', undefined )
			) );
		} );

		it( 'should copy `html*Attributes` attribute after indenting a single item into previously nested list', () => {
			setModelData( model,
				paragraph( '1.', '01', 0, 'bulleted', { 'data-foo': 'foo' } ) +
				paragraph( '1a.', '02', 1, 'bulleted', { 'data-foo': 'bar' } ) +
				paragraph( '1b.', '03', 1, 'bulleted', { 'data-foo': 'bar' } ) +
				paragraph( '2.[]', '04', 0, 'bulleted', { 'data-foo': 'foo' } ) +
				paragraph( '3.', '05', 0, 'bulleted', { 'data-foo': 'foo' } )
			);

			editor.execute( 'indentList' );

			expect( getModelData( model ) ).to.equal( unquote(
				paragraph( '1.', '01', 0, 'bulleted', { 'data-foo': 'foo' } ) +
				paragraph( '1a.', '02', 1, 'bulleted', { 'data-foo': 'bar' } ) +
				paragraph( '1b.', '03', 1, 'bulleted', { 'data-foo': 'bar' } ) +
				paragraph( '2.[]', '04', 1, 'bulleted', { 'data-foo': 'bar' } ) +
				paragraph( '3.', '05', 0, 'bulleted', { 'data-foo': 'foo' } )
			) );
		} );

		it( 'should copy `html*Attributes` attribute after indenting a few items into previously nested list', () => {
			setModelData( model,
				paragraph( '1.', '01', 0, 'bulleted', { 'data-foo': 'foo' } ) +
				paragraph( '1a.', '02', 1, 'bulleted', { 'data-foo': 'bar' } ) +
				paragraph( '1b.', '03', 1, 'bulleted', { 'data-foo': 'bar' } ) +
				paragraph( '[2.', '04', 0, 'bulleted', { 'data-foo': 'foo' } ) +
				paragraph( '3.]', '05', 0, 'bulleted', { 'data-foo': 'foo' } ) +
				paragraph( '4.', '06', 0, 'bulleted', { 'data-foo': 'foo' } )
			);

			editor.execute( 'indentList' );

			expect( getModelData( model ) ).to.equal( unquote(
				paragraph( '1.', '01', 0, 'bulleted', { 'data-foo': 'foo' } ) +
				paragraph( '1a.', '02', 1, 'bulleted', { 'data-foo': 'bar' } ) +
				paragraph( '1b.', '03', 1, 'bulleted', { 'data-foo': 'bar' } ) +
				paragraph( '[2.', '04', 1, 'bulleted', { 'data-foo': 'bar' } ) +
				paragraph( '3.]', '05', 1, 'bulleted', { 'data-foo': 'bar' } ) +
				paragraph( '4.', '06', 0, 'bulleted', { 'data-foo': 'foo' } )
			) );
		} );
	} );

	describe( '#14349 and #14346', () => {
		it( 'splitting a list does not remove styles', () => {
			dataFilter.allowElement( /^.*$/ );
			dataFilter.allowAttributes( { name: /^.*$/, attributes: true } );
			dataFilter.allowAttributes( { name: /^.*$/, classes: true } );

			editor.setData(
				'<ol>' +
					'<li class="background-list-item">1.1</li>' +
					'<li class="background-list-item">1.2</li>' +
					'<li class="background-list-item">1.3</li>' +
				'</ol>'
			);

			model.change( writer => {
				writer.setSelection( model.document.getRoot().getChild( 1 ), 0 );
			} );

			editor.commands.get( 'numberedList' ).execute( { forceValue: false } );

			expect( editor.getData() ).to.equal(
				'<ol>' +
					'<li class="background-list-item">1.1</li>' +
				'</ol>' +
				'<p>1.2</p>' +
				'<ol>' +
					'<li class="background-list-item">1.3</li>' +
				'</ol>'
			);
		} );

		it( 'removing item from a list does not remove styles of other elements list', () => {
			dataFilter.allowElement( /^.*$/ );
			dataFilter.allowAttributes( { name: /^.*$/, attributes: true } );
			dataFilter.allowAttributes( { name: /^.*$/, classes: true } );

			editor.setData(
				'<ol>' +
					'<li class="background-list-item">1.1</li>' +
					'<li class="background-list-item">1.2</li>' +
					'<li class="background-list-item">1.3</li>' +
				'</ol>'
			);

			model.change( writer => {
				writer.setSelection( model.document.getRoot().getChild( 0 ), 0 );
			} );

			editor.commands.get( 'numberedList' ).execute( { forceValue: false } );

			expect( editor.getData() ).to.equal(
				'<p>1.1</p>' +
				'<ol>' +
					'<li class="background-list-item">1.2</li>' +
					'<li class="background-list-item">1.3</li>' +
				'</ol>'
			);
		} );
	} );

<<<<<<< HEAD
=======
	describe( '#14434', () => {
		it( 'doesnt crash the editor when adding new element to the nested list', () => {
			editor.setData(
				'<ul>' +
					'<li>1.1</li>' +
					'<li>2.1</li>' +
				'</ul>'
			);

			model.change( writer => {
				writer.setSelection( model.document.getRoot().getChild( 1 ), 'end' );
			} );

			editor.commands.execute( 'indentList' );
			editor.commands.execute( 'enter' );

			expect( editor.getData() ).to.equal(
				'<ul>' +
					'<li>1.1' +
						'<ul>' +
							'<li>2.1</li>' +
							'<li>&nbsp;</li>' +
						'</ul>' +
					'</li>' +
				'</ul>'
			);
		} );

		it( 'doesnt add empty html*Attributes to nested list when its not allowed in schema', () => {
			editor.setData(
				'<ul>' +
					'<li>1.1</li>' +
					'<li>2.1</li>' +
				'</ul>'
			);

			model.change( writer => {
				writer.setSelection( model.document.getRoot().getChild( 1 ), 'end' );
			} );

			editor.commands.execute( 'indentList' );

			expect( getModelDataWithAttributes( model, { withoutSelection: true } ) ).to.deep.equal( {
				data:
					'<paragraph listIndent="0" listItemId="a00" listType="bulleted">' +
					'1.1' +
					'</paragraph>' +
					'<paragraph listIndent="1" listItemId="a01" listType="bulleted">' +
					'2.1' +
					'</paragraph>',
				attributes: {}
			} );
		} );

		it( 'doesnt crash the editor when element inside a list has disallowed attribute', async () => {
			// Create editor with custom plugin that disallows `ul` and `li` attributes on H2 elements
			const editorElement = document.createElement( 'div' );
			document.body.appendChild( editorElement );

			const editor = await ClassicTestEditor
				.create( editorElement, {
					plugins: [
						Paragraph,
						GeneralHtmlSupport,
						DocumentListEditing,
						function disallowUlAndLiElementsOnH2Elements( editor ) {
							editor.model.schema.addAttributeCheck( ( context, attributeName ) => {
								if ( attributeName === 'htmlUlAttributes' && context.endsWith( 'htmlH2' ) ) {
									return false;
								}

								if ( attributeName === 'htmlLiAttributes' && context.endsWith( 'htmlH2' ) ) {
									return false;
								}
							} );
						}
					]
				} );

			const dataFilter = editor.plugins.get( 'DataFilter' );

			// Allow everything
			dataFilter.allowElement( /^.*$/ );
			dataFilter.allowAttributes( { name: /^.*$/, attributes: true } );
			dataFilter.allowAttributes( { name: /^.*$/, classes: true } );

			// Set data with H2 that doesn't allow `li` or `ul` attributes
			editor.setData(
				'<ul data-foo="data">' +
					'<li>a</li>' +
					'<li data-foo="bar">' +
						'<p>Paragraph</p>' +
						'<h2>Heading</h2>' +
					'</li>' +
					'<li>c</li>' +
					'<li>d</li>' +
				'</ul>'
			);

			expect( getModelDataWithAttributes( editor.model, { withoutSelection: true } ) ).to.deep.equal( {
				data:
					'<paragraph htmlLiAttributes="(1)" htmlUlAttributes="(2)" listIndent="0" listItemId="a00" listType="bulleted">' +
						'a' +
					'</paragraph>' +
					'<paragraph htmlLiAttributes="(3)" htmlUlAttributes="(4)" listIndent="0" listItemId="a01" listType="bulleted">' +
						'Paragraph' +
					'</paragraph>' +
					'<htmlH2 listIndent="0" listItemId="a01" listType="bulleted">Heading</htmlH2>' +
					'<paragraph htmlLiAttributes="(5)" listIndent="0" listItemId="a02" listType="bulleted">c</paragraph>' +
					'<paragraph htmlLiAttributes="(6)" listIndent="0" listItemId="a03" listType="bulleted">d</paragraph>',
				attributes: {
					1: {},
					2: {
						attributes: {
							'data-foo': 'data'
						}
					},
					3: {
						attributes: {
							'data-foo': 'bar'
						}
					},
					4: {
						attributes: {
							'data-foo': 'data'
						}
					},

					/**
					 * Elements after H2 will lose their li and ul attributes, but this is a known
					 * limitation and has little potential to cause problems. Lists will retain
					 * their attributes during downcast as long as the first element in the list
					 * has them, like the paragraph before H2 in this test.
					 */

					5: {},
					6: {}
				}
			} );

			expect( editor.getData() ).to.be.equal(
				'<ul data-foo="data">' +
					'<li>a</li>' +
					'<li data-foo="bar">' +
						'<p>Paragraph</p>' +
						'<h2>Heading</h2>' +
					'</li>' +
					'<li>c</li>' +
					'<li>d</li>' +
				'</ul>'
			);

			await editorElement.remove();
			await editor.destroy();
		} );
	} );

>>>>>>> ccb12d90
	function paragraph( text, id, indent, type, listAttributes ) {
		const attributeName = type === 'bulleted' ?
			'htmlUlAttributes' :
			'htmlOlAttributes';
		const attrs = JSON.stringify( { attributes: listAttributes } ).replaceAll( '"', '&quot;' );

		return (
			`<paragraph ${ attributeName }="${ attrs }" listIndent="${ indent }" listItemId="${ id }" listType="${ type }">` +
				text +
			'</paragraph>'
		);
	}

	function unquote( text ) {
		return text.replaceAll( '&quot;', '"' );
	}
} );<|MERGE_RESOLUTION|>--- conflicted
+++ resolved
@@ -856,8 +856,6 @@
 		} );
 	} );
 
-<<<<<<< HEAD
-=======
 	describe( '#14434', () => {
 		it( 'doesnt crash the editor when adding new element to the nested list', () => {
 			editor.setData(
@@ -1015,7 +1013,6 @@
 		} );
 	} );
 
->>>>>>> ccb12d90
 	function paragraph( text, id, indent, type, listAttributes ) {
 		const attributeName = type === 'bulleted' ?
 			'htmlUlAttributes' :
