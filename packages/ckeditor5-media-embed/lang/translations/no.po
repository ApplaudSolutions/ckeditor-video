# Copyright (c) 2003-2024, CKSource Holding sp. z o.o. All rights reserved.
#
#                                     !!! IMPORTANT !!!
#
#         Before you edit this file, please keep in mind that contributing to the project
#                translations is possible ONLY via the Transifex online service.
#
#         To submit your translations, visit https://www.transifex.com/ckeditor/ckeditor5.
#
#                   To learn more, check out the official contributor's guide:
#     https://ckeditor.com/docs/ckeditor5/latest/framework/guides/contributing/contributing.html
#
msgid ""
msgstr ""
"Language-Team: Norwegian (https://app.transifex.com/ckeditor/teams/11143/no/)\n"
"Language: no\n"
"Plural-Forms: nplurals=2; plural=(n != 1);\n"
"Content-Type: text/plain; charset=UTF-8\n"

msgctxt "Label for the media widget."
msgid "media widget"
msgstr "media-widget"

msgctxt "Label for the URL input in the Media Embed URL editing balloon."
msgid "Media URL"
msgstr "Media-URL"

msgctxt "The help text displayed under the media URL input helping users to discover the interface."
msgid "Paste the media URL in the input."
msgstr "Lim inn media URL "

msgctxt "The tip displayed next to the media URL input informing about an easier way of embedding."
msgid "Tip: Paste the URL into the content to embed faster."
msgstr "Tips: lim inn URL i innhold for bedre hastighet "

msgctxt "An error message that informs about an empty value in the URL input."
msgid "The URL must not be empty."
msgstr "URL-en kan ikke være tom."

msgctxt "An error message that informs about unsupported media URL."
msgid "This media URL is not supported."
msgstr "Denne media-URL-en er ikke støttet."

msgctxt "Toolbar button tooltip for the Media Embed feature."
msgid "Insert media"
msgstr "Sett inn media"

msgctxt "Label describing type of the inserted content (e.g. 'insert media')."
msgid "Media"
<<<<<<< HEAD
msgstr ""
=======
msgstr "Medier"
>>>>>>> e9ac15f6

msgctxt "The label used by assistive technologies describing an image toolbar attached to an image widget."
msgid "Media toolbar"
msgstr "Media verktøy "

msgctxt "A tooltip displayed when the user hovers a non-previewable media URL in the editor content."
msgid "Open media in new tab"
msgstr "Åpne media i ny fane"<|MERGE_RESOLUTION|>--- conflicted
+++ resolved
@@ -47,11 +47,7 @@
 
 msgctxt "Label describing type of the inserted content (e.g. 'insert media')."
 msgid "Media"
-<<<<<<< HEAD
-msgstr ""
-=======
 msgstr "Medier"
->>>>>>> e9ac15f6
 
 msgctxt "The label used by assistive technologies describing an image toolbar attached to an image widget."
 msgid "Media toolbar"
