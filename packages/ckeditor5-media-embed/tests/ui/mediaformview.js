--- conflicted
+++ resolved
@@ -1,13 +1,9 @@
 /**
-<<<<<<< HEAD
- * @license Copyright (c) 2003-2022, CKSource - Frederico Knabben. All rights reserved.
-=======
  * @license Copyright (c) 2003-2022, CKSource Holding sp. z o.o. All rights reserved.
->>>>>>> e391ddb7
  * For licensing, see LICENSE.md or https://ckeditor.com/legal/ckeditor-oss-license
  */
 
-/* globals document, Event */
+/* globals Event */
 
 import MediaFormView from '../../src/ui/mediaformview';
 import View from '@ckeditor/ckeditor5-ui/src/view';
@@ -26,12 +22,6 @@
 	beforeEach( () => {
 		view = new MediaFormView( [], { t: val => val } );
 		view.render();
-		document.body.appendChild( view.element );
-	} );
-
-	afterEach( () => {
-		view.element.remove();
-		view.destroy();
 	} );
 
 	describe( 'constructor()', () => {
@@ -132,7 +122,7 @@
 		} );
 
 		it( 'should register child views\' #element in #focusTracker', () => {
-			const view = new MediaFormView( [], { t: () => {} } );
+			view = new MediaFormView( [], { t: () => {} } );
 
 			const spy = testUtils.sinon.spy( view.focusTracker, 'add' );
 
@@ -141,20 +131,16 @@
 			sinon.assert.calledWithExactly( spy.getCall( 0 ), view.urlInputView.element );
 			sinon.assert.calledWithExactly( spy.getCall( 1 ), view.saveButtonView.element );
 			sinon.assert.calledWithExactly( spy.getCall( 2 ), view.cancelButtonView.element );
-
-			view.destroy();
 		} );
 
 		it( 'starts listening for #keystrokes coming from #element', () => {
-			const view = new MediaFormView( [], { t: () => {} } );
+			view = new MediaFormView( [], { t: () => {} } );
 
 			const spy = sinon.spy( view.keystrokes, 'listenTo' );
 
 			view.render();
 			sinon.assert.calledOnce( spy );
 			sinon.assert.calledWithExactly( spy, view.element );
-
-			view.destroy();
 		} );
 
 		describe( 'activates keyboard navigation for the toolbar', () => {
