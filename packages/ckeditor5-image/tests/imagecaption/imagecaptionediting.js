/**
 * @license Copyright (c) 2003-2018, CKSource - Frederico Knabben. All rights reserved.
 * For licensing, see LICENSE.md.
 */

import VirtualTestEditor from '@ckeditor/ckeditor5-core/tests/_utils/virtualtesteditor';

import ImageCaptionEditing from '../../src/imagecaption/imagecaptionediting';
import ImageEditing from '../../src/image/imageediting';
import UndoEditing from '@ckeditor/ckeditor5-undo/src/undoediting';
import Paragraph from '@ckeditor/ckeditor5-paragraph/src/paragraph';

import ViewAttributeElement from '@ckeditor/ckeditor5-engine/src/view/attributeelement';
import ViewPosition from '@ckeditor/ckeditor5-engine/src/view/position';
import ModelElement from '@ckeditor/ckeditor5-engine/src/model/element';
import ModelRange from '@ckeditor/ckeditor5-engine/src/model/range';

import { getData as getModelData, setData as setModelData } from '@ckeditor/ckeditor5-engine/src/dev-utils/model';
import { getData as getViewData } from '@ckeditor/ckeditor5-engine/src/dev-utils/view';

describe( 'ImageCaptionEditing', () => {
	let editor, model, doc, view;

	beforeEach( () => {
		return VirtualTestEditor
			.create( {
				plugins: [ ImageCaptionEditing, ImageEditing, UndoEditing, Paragraph ]
			} )
			.then( newEditor => {
				editor = newEditor;
				model = editor.model;
				doc = model.document;
				view = editor.editing.view;
				model.schema.register( 'widget' );
				model.schema.extend( 'widget', { allowIn: '$root' } );
				model.schema.extend( 'caption', { allowIn: 'widget' } );
				model.schema.extend( '$text', { allowIn: 'widget' } );

				editor.conversion.elementToElement( {
					model: 'widget',
					view: 'widget'
				} );
			} );
	} );

	it( 'should be loaded', () => {
		expect( editor.plugins.get( ImageCaptionEditing ) ).to.be.instanceOf( ImageCaptionEditing );
	} );

	it( 'should set proper schema rules', () => {
		expect( model.schema.checkChild( [ '$root', 'image' ], 'caption' ) ).to.be.true;
		expect( model.schema.checkChild( [ '$root', 'image', 'caption' ], '$text' ) ).to.be.true;
		expect( model.schema.isLimit( 'caption' ) ).to.be.true;

		expect( model.schema.checkChild( [ '$root', 'image', 'caption' ], 'caption' ) ).to.be.false;

		model.schema.extend( '$block', { allowAttributes: 'aligmnent' } );
		expect( model.schema.checkAttribute( [ '$root', 'image', 'caption' ], 'alignment' ) ).to.be.false;
	} );

	describe( 'data pipeline', () => {
		describe( 'view to model', () => {
			it( 'should convert figcaption inside image figure', () => {
				editor.setData( '<figure class="image"><img src="foo.png" /><figcaption>foo bar</figcaption></figure>' );

				expect( getModelData( model, { withoutSelection: true } ) )
					.to.equal( '<image src="foo.png"><caption>foo bar</caption></image>' );
			} );

			it( 'should add empty caption if there is no figcaption', () => {
				editor.setData( '<figure class="image"><img src="foo.png" /></figure>' );

				expect( getModelData( model, { withoutSelection: true } ) )
					.to.equal( '<image src="foo.png"><caption></caption></image>' );
			} );

			it( 'should not convert figcaption inside other elements than image', () => {
				editor.setData( '<widget><figcaption>foobar</figcaption></widget>' );

				expect( getModelData( model, { withoutSelection: true } ) )
					.to.equal( '<widget>foobar</widget>' );
			} );
		} );

		describe( 'model to view', () => {
			it( 'should convert caption element to figcaption', () => {
				setModelData( model, '<image src="img.png"><caption>Foo bar baz.</caption></image>' );

				expect( editor.getData() ).to.equal(
					'<figure class="image"><img src="img.png"><figcaption>Foo bar baz.</figcaption></figure>'
				);
			} );

			it( 'should not convert caption to figcaption if it\'s empty', () => {
				setModelData( model, '<image src="img.png"><caption></caption></image>' );

				expect( editor.getData() ).to.equal( '<figure class="image"><img src="img.png"></figure>' );
			} );

			it( 'should not convert caption from other elements', () => {
				setModelData( model, '<widget>foo bar<caption></caption></widget>' );

				expect( editor.getData() ).to.equal( '<widget>foo bar</widget>' );
			} );
		} );
	} );

	describe( 'editing pipeline', () => {
		describe( 'model to view', () => {
			it( 'should convert caption element to figcaption contenteditable', () => {
				setModelData( model, '<image src="img.png"><caption>Foo bar baz.</caption></image>' );

				expect( getViewData( view, { withoutSelection: true } ) ).to.equal(
					'<figure class="ck ck-widget image" contenteditable="false">' +
						'<img src="img.png"></img>' +
<<<<<<< HEAD
						'<figcaption class="ck-editor__editable ck-editor__nested-editable" ' +
							'contenteditable="true" data-placeholder="Enter image caption">' +
=======
						'<figcaption class="ck ck-editable" contenteditable="true" data-placeholder="Enter image caption">' +
>>>>>>> 30273c24
							'Foo bar baz.' +
						'</figcaption>' +
					'</figure>'
				);
			} );

			it( 'should convert caption to element with proper CSS class if it\'s empty', () => {
				setModelData( model, '<paragraph>foo</paragraph><image src="img.png"><caption></caption></image>' );

				expect( getViewData( view, { withoutSelection: true } ) ).to.equal(
					'<p>foo</p>' +
					'<figure class="ck ck-widget image" contenteditable="false">' +
						'<img src="img.png"></img>' +
<<<<<<< HEAD
						'<figcaption class="ck-editor__editable ck-editor__nested-editable ck-hidden ck-placeholder" ' +
=======
						'<figcaption class="ck ck-editable ck-hidden ck-placeholder" ' +
>>>>>>> 30273c24
							'contenteditable="true" data-placeholder="Enter image caption">' +
						'</figcaption>' +
					'</figure>'
				);
			} );

			it( 'should not convert caption from other elements', () => {
				setModelData( model, '<widget>foo bar<caption></caption></widget>' );
				expect( getViewData( view, { withoutSelection: true } ) ).to.equal( '<widget>foo bar</widget>' );
			} );

			it( 'should not convert when element is already consumed', () => {
				editor.editing.downcastDispatcher.on(
					'insert:caption',
					( evt, data, conversionApi ) => {
						conversionApi.consumable.consume( data.item, 'insert' );

						const imageFigure = conversionApi.mapper.toViewElement( data.range.start.parent );
						const viewElement = new ViewAttributeElement( 'span' );

						const viewPosition = ViewPosition.createAt( imageFigure, 'end' );
						conversionApi.mapper.bindElements( data.item, viewElement );
						conversionApi.writer.insert( viewPosition, viewElement );
					},
					{ priority: 'high' }
				);

				setModelData( model, '<image src="img.png"><caption>Foo bar baz.</caption></image>' );

				expect( getViewData( view, { withoutSelection: true } ) ).to.equal(
					'<figure class="ck ck-widget image" contenteditable="false"><img src="img.png"></img><span></span>Foo bar baz.</figure>'
				);
			} );

			it( 'should show caption when something is inserted inside', () => {
				setModelData( model, '<paragraph>foo</paragraph><image src="img.png"><caption></caption></image>' );

				const image = doc.getRoot().getChild( 1 );
				const caption = image.getChild( 0 );

				model.change( writer => {
					writer.insertText( 'foo bar', caption );
				} );

				expect( getViewData( view ) ).to.equal(
					'<p>{}foo</p>' +
					'<figure class="ck ck-widget image" contenteditable="false">' +
						'<img src="img.png"></img>' +
<<<<<<< HEAD
						'<figcaption class="ck-editor__editable ck-editor__nested-editable" ' +
							'contenteditable="true" data-placeholder="Enter image caption">' +
=======
						'<figcaption class="ck ck-editable" contenteditable="true" data-placeholder="Enter image caption">' +
>>>>>>> 30273c24
							'foo bar' +
						'</figcaption>' +
					'</figure>'
				);
			} );

			it( 'should hide when everything is removed from caption', () => {
				setModelData( model, '<paragraph>foo</paragraph><image src="img.png"><caption>foo bar baz</caption></image>' );

				const image = doc.getRoot().getChild( 1 );
				const caption = image.getChild( 0 );

				model.change( writer => {
					writer.remove( ModelRange.createIn( caption ) );
				} );

				expect( getViewData( view ) ).to.equal(
					'<p>{}foo</p>' +
					'<figure class="ck ck-widget image" contenteditable="false">' +
						'<img src="img.png"></img>' +
<<<<<<< HEAD
						'<figcaption class="ck-editor__editable ck-editor__nested-editable ck-hidden ck-placeholder" ' +
=======
						'<figcaption class="ck ck-editable ck-hidden ck-placeholder" ' +
>>>>>>> 30273c24
							'contenteditable="true" data-placeholder="Enter image caption">' +
						'</figcaption>' +
					'</figure>'
				);
			} );

			it( 'should show when not everything is removed from caption', () => {
				setModelData( model, '<paragraph>foo</paragraph><image src="img.png"><caption>foo bar baz</caption></image>' );

				const image = doc.getRoot().getChild( 1 );
				const caption = image.getChild( 0 );

				model.change( writer => {
					writer.remove( ModelRange.createFromParentsAndOffsets( caption, 0, caption, 8 ) );
				} );

				expect( getViewData( view ) ).to.equal(
					'<p>{}foo</p>' +
					'<figure class="ck ck-widget image" contenteditable="false">' +
						'<img src="img.png"></img>' +
<<<<<<< HEAD
						'<figcaption class="ck-editor__editable ck-editor__nested-editable" ' +
							'contenteditable="true" data-placeholder="Enter image caption">baz</figcaption>' +
=======
						'<figcaption class="ck ck-editable" contenteditable="true" data-placeholder="Enter image caption">' +
							'baz' +
						'</figcaption>' +
>>>>>>> 30273c24
					'</figure>'
				);
			} );
		} );
	} );

	describe( 'inserting image to the document', () => {
		it( 'should add caption element if image does not have it', () => {
			model.change( writer => {
				writer.insertElement( 'image', { src: '', alt: '' }, doc.getRoot() );
			} );

			expect( getModelData( model ) ).to.equal(
				'[<image alt="" src=""><caption></caption></image>]<paragraph></paragraph>'
			);

			expect( getViewData( view ) ).to.equal(
				'[<figure class="ck ck-widget image" contenteditable="false">' +
					'<img alt="" src=""></img>' +
<<<<<<< HEAD
					'<figcaption class="ck-editor__editable ck-editor__nested-editable ck-placeholder" ' +
=======
					'<figcaption class="ck ck-editable ck-placeholder" ' +
>>>>>>> 30273c24
						'contenteditable="true" data-placeholder="Enter image caption">' +
					'</figcaption>' +
				'</figure>]' +
				'<p></p>'
			);
		} );

		it( 'should not add caption element if image already have it', () => {
			const caption = new ModelElement( 'caption', null, 'foo bar' );
			const image = new ModelElement( 'image', { src: '', alt: '' }, caption );

			model.change( writer => {
				writer.insert( image, doc.getRoot() );
			} );

			expect( getModelData( model ) ).to.equal(
				'[<image alt="" src=""><caption>foo bar</caption></image>]<paragraph></paragraph>'
			);

			expect( getViewData( view ) ).to.equal(
				'[<figure class="ck ck-widget image" contenteditable="false">' +
					'<img alt="" src=""></img>' +
<<<<<<< HEAD
					'<figcaption class="ck-editor__editable ck-editor__nested-editable" ' +
						'contenteditable="true" data-placeholder="Enter image caption">' +
=======
					'<figcaption class="ck ck-editable" contenteditable="true" data-placeholder="Enter image caption">' +
>>>>>>> 30273c24
						'foo bar' +
					'</figcaption>' +
				'</figure>]' +
				'<p></p>'
			);
		} );

		it( 'should not add caption element twice', () => {
			const image = new ModelElement( 'image', { src: '', alt: '' } );
			const caption = new ModelElement( 'caption' );

			model.change( writer => {
				// Since we are adding an empty image, this should trigger caption fixer.
				writer.insert( image, doc.getRoot() );

				// Add caption just after the image is inserted, in same batch.
				writer.insert( caption, image );
			} );

			// Check whether caption fixer added redundant caption.
			expect( getModelData( model ) ).to.equal(
				'[<image alt="" src=""><caption></caption></image>]<paragraph></paragraph>'
			);

			expect( getViewData( view ) ).to.equal(
				'[<figure class="ck ck-widget image" contenteditable="false">' +
					'<img alt="" src=""></img>' +
<<<<<<< HEAD
					'<figcaption class="ck-editor__editable ck-editor__nested-editable ck-placeholder" ' +
=======
					'<figcaption class="ck ck-editable ck-placeholder" ' +
>>>>>>> 30273c24
						'contenteditable="true" data-placeholder="Enter image caption"></figcaption>' +
				'</figure>]' +
				'<p></p>'
			);
		} );

		it( 'should do nothing for other changes than insert', () => {
			setModelData( model, '<image src=""><caption>foo bar</caption></image>' );

			const image = doc.getRoot().getChild( 0 );

			model.change( writer => {
				writer.setAttribute( 'alt', 'alt text', image );
			} );

			expect( getModelData( model, { withoutSelection: true } ) ).to.equal(
				'<image alt="alt text" src=""><caption>foo bar</caption></image>'
			);
		} );
	} );

	describe( 'editing view', () => {
		it( 'image should have empty figcaption element when is selected', () => {
			setModelData( model, '<paragraph>foo</paragraph>[<image src=""><caption></caption></image>]' );

			expect( getViewData( view ) ).to.equal(
				'<p>foo</p>' +
				'[<figure class="ck ck-widget image" contenteditable="false">' +
					'<img src=""></img>' +
<<<<<<< HEAD
					'<figcaption class="ck-editor__editable ck-editor__nested-editable ck-placeholder" ' +
						'contenteditable="true" data-placeholder="Enter image caption">' +
=======
					'<figcaption class="ck ck-editable ck-placeholder" contenteditable="true" data-placeholder="Enter image caption">' +
>>>>>>> 30273c24
					'</figcaption>' +
				'</figure>]'
			);
		} );

		it( 'image should have empty figcaption element with hidden class when not selected', () => {
			setModelData( model, '<paragraph>[]foo</paragraph><image src=""><caption></caption></image>' );

			expect( getViewData( view ) ).to.equal(
				'<p>{}foo</p>' +
				'<figure class="ck ck-widget image" contenteditable="false">' +
					'<img src=""></img>' +
<<<<<<< HEAD
					'<figcaption class="ck-editor__editable ck-editor__nested-editable ck-hidden ck-placeholder" ' +
=======
					'<figcaption class="ck ck-editable ck-hidden ck-placeholder" ' +
>>>>>>> 30273c24
						'contenteditable="true" data-placeholder="Enter image caption">' +
					'</figcaption>' +
				'</figure>'
			);
		} );

		it( 'should not add additional figcaption if one is already present', () => {
			setModelData( model, '<paragraph>foo</paragraph>[<image src=""><caption>foo bar</caption></image>]' );

			expect( getViewData( view ) ).to.equal(
				'<p>foo</p>' +
				'[<figure class="ck ck-widget image" contenteditable="false">' +
					'<img src=""></img>' +
<<<<<<< HEAD
					'<figcaption class="ck-editor__editable ck-editor__nested-editable" ' +
						'contenteditable="true" data-placeholder="Enter image caption">foo bar</figcaption>' +
=======
					'<figcaption class="ck ck-editable" contenteditable="true" data-placeholder="Enter image caption">' +
						'foo bar' +
					'</figcaption>' +
>>>>>>> 30273c24
				'</figure>]'
			);
		} );

		it( 'should add hidden class to figcaption when caption is empty and image is no longer selected', () => {
			setModelData( model, '<paragraph>foo</paragraph>[<image src=""><caption></caption></image>]' );

			model.change( writer => {
				writer.setSelection( null );
			} );

			expect( getViewData( view ) ).to.equal(
				'<p>{}foo</p>' +
				'<figure class="ck ck-widget image" contenteditable="false">' +
					'<img src=""></img>' +
<<<<<<< HEAD
					'<figcaption class="ck-editor__editable ck-editor__nested-editable ck-hidden ck-placeholder" ' +
=======
					'<figcaption class="ck ck-editable ck-hidden ck-placeholder" ' +
>>>>>>> 30273c24
						'contenteditable="true" data-placeholder="Enter image caption">' +
					'</figcaption>' +
				'</figure>'
			);
		} );

		it( 'should not remove figcaption when selection is inside it even when it is empty', () => {
			setModelData( model, '<image src=""><caption>[foo bar]</caption></image>' );

			model.change( writer => {
				writer.remove( doc.selection.getFirstRange() );
			} );

			expect( getViewData( view ) ).to.equal(
				'<figure class="ck ck-widget image" contenteditable="false">' +
					'<img src=""></img>' +
<<<<<<< HEAD
					'<figcaption class="ck-editor__editable ck-editor__nested-editable ck-placeholder" ' +
						'contenteditable="true" data-placeholder="Enter image caption">' +
=======
					'<figcaption class="ck ck-editable ck-placeholder" contenteditable="true" data-placeholder="Enter image caption">' +
>>>>>>> 30273c24
						'[]' +
					'</figcaption>' +
				'</figure>'
			);
		} );

		it( 'should not remove figcaption when selection is moved from it to its image', () => {
			setModelData( model, '<image src=""><caption>[foo bar]</caption></image>' );
			const image = doc.getRoot().getChild( 0 );

			model.change( writer => {
				writer.remove( doc.selection.getFirstRange() );
				writer.setSelection( ModelRange.createOn( image ) );
			} );

			expect( getViewData( view ) ).to.equal(
				'[<figure class="ck ck-widget image" contenteditable="false">' +
					'<img src=""></img>' +
<<<<<<< HEAD
					'<figcaption class="ck-editor__editable ck-editor__nested-editable ck-placeholder" ' +
=======
					'<figcaption class="ck ck-editable ck-placeholder" ' +
>>>>>>> 30273c24
						'contenteditable="true" data-placeholder="Enter image caption"></figcaption>' +
				'</figure>]'
			);
		} );

		it( 'should not remove figcaption when selection is moved from it to other image', () => {
			setModelData( model, '<image src=""><caption>[foo bar]</caption></image><image src=""><caption></caption></image>' );
			const image = doc.getRoot().getChild( 1 );

			model.change( writer => {
				writer.setSelection( ModelRange.createOn( image ) );
			} );

			expect( getViewData( view ) ).to.equal(
				'<figure class="ck ck-widget image" contenteditable="false">' +
					'<img src=""></img>' +
<<<<<<< HEAD
					'<figcaption class="ck-editor__editable ck-editor__nested-editable" ' +
						'contenteditable="true" data-placeholder="Enter image caption">foo bar</figcaption>' +
=======
					'<figcaption class="ck ck-editable" contenteditable="true" data-placeholder="Enter image caption">' +
						'foo bar' +
					'</figcaption>' +
>>>>>>> 30273c24
				'</figure>' +
				'[<figure class="ck ck-widget image" contenteditable="false">' +
					'<img src=""></img>' +
<<<<<<< HEAD
					'<figcaption class="ck-editor__editable ck-editor__nested-editable ck-placeholder" ' +
=======
					'<figcaption class="ck ck-editable ck-placeholder" ' +
>>>>>>> 30273c24
						'contenteditable="true" data-placeholder="Enter image caption"></figcaption>' +
				'</figure>]'
			);
		} );

		describe( 'undo/redo integration', () => {
			it( 'should create view element after redo', () => {
				setModelData( model, '<paragraph>foo</paragraph><image src=""><caption>[foo bar baz]</caption></image>' );

				const modelRoot = doc.getRoot();
				const modelImage = modelRoot.getChild( 1 );
				const modelCaption = modelImage.getChild( 0 );

				// Remove text and selection from caption.
				model.change( writer => {
					writer.remove( ModelRange.createIn( modelCaption ) );
					writer.setSelection( null );
				} );

				// Check if there is no figcaption in the view.
				expect( getViewData( view ) ).to.equal(
					'<p>{}foo</p>' +
					'<figure class="ck ck-widget image" contenteditable="false">' +
						'<img src=""></img>' +
<<<<<<< HEAD
						'<figcaption class="ck-editor__editable ck-editor__nested-editable ck-hidden ck-placeholder" ' +
=======
						'<figcaption class="ck ck-editable ck-hidden ck-placeholder" ' +
>>>>>>> 30273c24
							'contenteditable="true" data-placeholder="Enter image caption">' +
						'</figcaption>' +
					'</figure>'
				);

				editor.execute( 'undo' );

				// Check if figcaption is back with contents.
				expect( getViewData( view ) ).to.equal(
					'<p>foo</p>' +
					'<figure class="ck ck-widget image" contenteditable="false">' +
						'<img src=""></img>' +
<<<<<<< HEAD
						'<figcaption class="ck-editor__editable ck-editor__nested-editable" ' +
							'contenteditable="true" data-placeholder="Enter image caption">' +
=======
						'<figcaption class="ck ck-editable" contenteditable="true" data-placeholder="Enter image caption">' +
>>>>>>> 30273c24
							'{foo bar baz}' +
						'</figcaption>' +
					'</figure>'
				);
			} );

			it( 'undo should work after inserting the image', () => {
				setModelData( model, '<paragraph>foo[]</paragraph>' );

				model.change( writer => {
					const image = writer.createElement( 'image', { src: '/foo.png' } );

					writer.insert( image, doc.getRoot() );
				} );

				expect( getModelData( model ) ).to.equal( '<image src="/foo.png"><caption></caption></image><paragraph>foo[]</paragraph>' );

				editor.execute( 'undo' );

				expect( getModelData( model ) ).to.equal( '<paragraph>foo[]</paragraph>' );
			} );
		} );
	} );
} );<|MERGE_RESOLUTION|>--- conflicted
+++ resolved
@@ -113,12 +113,8 @@
 				expect( getViewData( view, { withoutSelection: true } ) ).to.equal(
 					'<figure class="ck ck-widget image" contenteditable="false">' +
 						'<img src="img.png"></img>' +
-<<<<<<< HEAD
-						'<figcaption class="ck-editor__editable ck-editor__nested-editable" ' +
-							'contenteditable="true" data-placeholder="Enter image caption">' +
-=======
-						'<figcaption class="ck ck-editable" contenteditable="true" data-placeholder="Enter image caption">' +
->>>>>>> 30273c24
+						'<figcaption class="ck ck-editor__editable ck-editor__nested-editable" ' +
+							'contenteditable="true" data-placeholder="Enter image caption">' +
 							'Foo bar baz.' +
 						'</figcaption>' +
 					'</figure>'
@@ -132,11 +128,7 @@
 					'<p>foo</p>' +
 					'<figure class="ck ck-widget image" contenteditable="false">' +
 						'<img src="img.png"></img>' +
-<<<<<<< HEAD
-						'<figcaption class="ck-editor__editable ck-editor__nested-editable ck-hidden ck-placeholder" ' +
-=======
-						'<figcaption class="ck ck-editable ck-hidden ck-placeholder" ' +
->>>>>>> 30273c24
+						'<figcaption class="ck ck-editor__editable ck-editor__nested-editable ck-hidden ck-placeholder" ' +
 							'contenteditable="true" data-placeholder="Enter image caption">' +
 						'</figcaption>' +
 					'</figure>'
@@ -185,12 +177,8 @@
 					'<p>{}foo</p>' +
 					'<figure class="ck ck-widget image" contenteditable="false">' +
 						'<img src="img.png"></img>' +
-<<<<<<< HEAD
-						'<figcaption class="ck-editor__editable ck-editor__nested-editable" ' +
-							'contenteditable="true" data-placeholder="Enter image caption">' +
-=======
-						'<figcaption class="ck ck-editable" contenteditable="true" data-placeholder="Enter image caption">' +
->>>>>>> 30273c24
+						'<figcaption class="ck ck-editor__editable ck-editor__nested-editable" ' +
+							'contenteditable="true" data-placeholder="Enter image caption">' +
 							'foo bar' +
 						'</figcaption>' +
 					'</figure>'
@@ -211,11 +199,7 @@
 					'<p>{}foo</p>' +
 					'<figure class="ck ck-widget image" contenteditable="false">' +
 						'<img src="img.png"></img>' +
-<<<<<<< HEAD
-						'<figcaption class="ck-editor__editable ck-editor__nested-editable ck-hidden ck-placeholder" ' +
-=======
-						'<figcaption class="ck ck-editable ck-hidden ck-placeholder" ' +
->>>>>>> 30273c24
+						'<figcaption class="ck ck-editor__editable ck-editor__nested-editable ck-hidden ck-placeholder" ' +
 							'contenteditable="true" data-placeholder="Enter image caption">' +
 						'</figcaption>' +
 					'</figure>'
@@ -236,14 +220,8 @@
 					'<p>{}foo</p>' +
 					'<figure class="ck ck-widget image" contenteditable="false">' +
 						'<img src="img.png"></img>' +
-<<<<<<< HEAD
-						'<figcaption class="ck-editor__editable ck-editor__nested-editable" ' +
+						'<figcaption class="ck ck-editor__editable ck-editor__nested-editable" ' +
 							'contenteditable="true" data-placeholder="Enter image caption">baz</figcaption>' +
-=======
-						'<figcaption class="ck ck-editable" contenteditable="true" data-placeholder="Enter image caption">' +
-							'baz' +
-						'</figcaption>' +
->>>>>>> 30273c24
 					'</figure>'
 				);
 			} );
@@ -263,11 +241,7 @@
 			expect( getViewData( view ) ).to.equal(
 				'[<figure class="ck ck-widget image" contenteditable="false">' +
 					'<img alt="" src=""></img>' +
-<<<<<<< HEAD
-					'<figcaption class="ck-editor__editable ck-editor__nested-editable ck-placeholder" ' +
-=======
-					'<figcaption class="ck ck-editable ck-placeholder" ' +
->>>>>>> 30273c24
+					'<figcaption class="ck ck-editor__editable ck-editor__nested-editable ck-placeholder" ' +
 						'contenteditable="true" data-placeholder="Enter image caption">' +
 					'</figcaption>' +
 				'</figure>]' +
@@ -290,12 +264,8 @@
 			expect( getViewData( view ) ).to.equal(
 				'[<figure class="ck ck-widget image" contenteditable="false">' +
 					'<img alt="" src=""></img>' +
-<<<<<<< HEAD
-					'<figcaption class="ck-editor__editable ck-editor__nested-editable" ' +
-						'contenteditable="true" data-placeholder="Enter image caption">' +
-=======
-					'<figcaption class="ck ck-editable" contenteditable="true" data-placeholder="Enter image caption">' +
->>>>>>> 30273c24
+					'<figcaption class="ck ck-editor__editable ck-editor__nested-editable" ' +
+						'contenteditable="true" data-placeholder="Enter image caption">' +
 						'foo bar' +
 					'</figcaption>' +
 				'</figure>]' +
@@ -323,11 +293,7 @@
 			expect( getViewData( view ) ).to.equal(
 				'[<figure class="ck ck-widget image" contenteditable="false">' +
 					'<img alt="" src=""></img>' +
-<<<<<<< HEAD
-					'<figcaption class="ck-editor__editable ck-editor__nested-editable ck-placeholder" ' +
-=======
-					'<figcaption class="ck ck-editable ck-placeholder" ' +
->>>>>>> 30273c24
+					'<figcaption class="ck ck-editor__editable ck-editor__nested-editable ck-placeholder" ' +
 						'contenteditable="true" data-placeholder="Enter image caption"></figcaption>' +
 				'</figure>]' +
 				'<p></p>'
@@ -357,12 +323,8 @@
 				'<p>foo</p>' +
 				'[<figure class="ck ck-widget image" contenteditable="false">' +
 					'<img src=""></img>' +
-<<<<<<< HEAD
-					'<figcaption class="ck-editor__editable ck-editor__nested-editable ck-placeholder" ' +
-						'contenteditable="true" data-placeholder="Enter image caption">' +
-=======
-					'<figcaption class="ck ck-editable ck-placeholder" contenteditable="true" data-placeholder="Enter image caption">' +
->>>>>>> 30273c24
+					'<figcaption class="ck ck-editor__editable ck-editor__nested-editable ck-placeholder" ' +
+						'contenteditable="true" data-placeholder="Enter image caption">' +
 					'</figcaption>' +
 				'</figure>]'
 			);
@@ -375,11 +337,7 @@
 				'<p>{}foo</p>' +
 				'<figure class="ck ck-widget image" contenteditable="false">' +
 					'<img src=""></img>' +
-<<<<<<< HEAD
-					'<figcaption class="ck-editor__editable ck-editor__nested-editable ck-hidden ck-placeholder" ' +
-=======
-					'<figcaption class="ck ck-editable ck-hidden ck-placeholder" ' +
->>>>>>> 30273c24
+					'<figcaption class="ck ck-editor__editable ck-editor__nested-editable ck-hidden ck-placeholder" ' +
 						'contenteditable="true" data-placeholder="Enter image caption">' +
 					'</figcaption>' +
 				'</figure>'
@@ -393,14 +351,10 @@
 				'<p>foo</p>' +
 				'[<figure class="ck ck-widget image" contenteditable="false">' +
 					'<img src=""></img>' +
-<<<<<<< HEAD
-					'<figcaption class="ck-editor__editable ck-editor__nested-editable" ' +
+					'<figcaption class="ck ck-editor__editable ck-editor__nested-editable" ' +
 						'contenteditable="true" data-placeholder="Enter image caption">foo bar</figcaption>' +
-=======
-					'<figcaption class="ck ck-editable" contenteditable="true" data-placeholder="Enter image caption">' +
 						'foo bar' +
 					'</figcaption>' +
->>>>>>> 30273c24
 				'</figure>]'
 			);
 		} );
@@ -416,11 +370,7 @@
 				'<p>{}foo</p>' +
 				'<figure class="ck ck-widget image" contenteditable="false">' +
 					'<img src=""></img>' +
-<<<<<<< HEAD
-					'<figcaption class="ck-editor__editable ck-editor__nested-editable ck-hidden ck-placeholder" ' +
-=======
-					'<figcaption class="ck ck-editable ck-hidden ck-placeholder" ' +
->>>>>>> 30273c24
+					'<figcaption class="ck ck-editor__editable ck-editor__nested-editable ck-hidden ck-placeholder" ' +
 						'contenteditable="true" data-placeholder="Enter image caption">' +
 					'</figcaption>' +
 				'</figure>'
@@ -437,12 +387,8 @@
 			expect( getViewData( view ) ).to.equal(
 				'<figure class="ck ck-widget image" contenteditable="false">' +
 					'<img src=""></img>' +
-<<<<<<< HEAD
-					'<figcaption class="ck-editor__editable ck-editor__nested-editable ck-placeholder" ' +
-						'contenteditable="true" data-placeholder="Enter image caption">' +
-=======
-					'<figcaption class="ck ck-editable ck-placeholder" contenteditable="true" data-placeholder="Enter image caption">' +
->>>>>>> 30273c24
+					'<figcaption class="ck ck-editor__editable ck-editor__nested-editable ck-placeholder" ' +
+						'contenteditable="true" data-placeholder="Enter image caption">' +
 						'[]' +
 					'</figcaption>' +
 				'</figure>'
@@ -461,11 +407,7 @@
 			expect( getViewData( view ) ).to.equal(
 				'[<figure class="ck ck-widget image" contenteditable="false">' +
 					'<img src=""></img>' +
-<<<<<<< HEAD
-					'<figcaption class="ck-editor__editable ck-editor__nested-editable ck-placeholder" ' +
-=======
-					'<figcaption class="ck ck-editable ck-placeholder" ' +
->>>>>>> 30273c24
+					'<figcaption class="ck ck-editor__editable ck-editor__nested-editable ck-placeholder" ' +
 						'contenteditable="true" data-placeholder="Enter image caption"></figcaption>' +
 				'</figure>]'
 			);
@@ -482,22 +424,14 @@
 			expect( getViewData( view ) ).to.equal(
 				'<figure class="ck ck-widget image" contenteditable="false">' +
 					'<img src=""></img>' +
-<<<<<<< HEAD
-					'<figcaption class="ck-editor__editable ck-editor__nested-editable" ' +
+					'<figcaption class="ck ck-editor__editable ck-editor__nested-editable" ' +
 						'contenteditable="true" data-placeholder="Enter image caption">foo bar</figcaption>' +
-=======
-					'<figcaption class="ck ck-editable" contenteditable="true" data-placeholder="Enter image caption">' +
 						'foo bar' +
 					'</figcaption>' +
->>>>>>> 30273c24
 				'</figure>' +
 				'[<figure class="ck ck-widget image" contenteditable="false">' +
 					'<img src=""></img>' +
-<<<<<<< HEAD
-					'<figcaption class="ck-editor__editable ck-editor__nested-editable ck-placeholder" ' +
-=======
-					'<figcaption class="ck ck-editable ck-placeholder" ' +
->>>>>>> 30273c24
+					'<figcaption class="ck ck-editor__editable ck-editor__nested-editable ck-placeholder" ' +
 						'contenteditable="true" data-placeholder="Enter image caption"></figcaption>' +
 				'</figure>]'
 			);
@@ -522,11 +456,7 @@
 					'<p>{}foo</p>' +
 					'<figure class="ck ck-widget image" contenteditable="false">' +
 						'<img src=""></img>' +
-<<<<<<< HEAD
-						'<figcaption class="ck-editor__editable ck-editor__nested-editable ck-hidden ck-placeholder" ' +
-=======
-						'<figcaption class="ck ck-editable ck-hidden ck-placeholder" ' +
->>>>>>> 30273c24
+						'<figcaption class="ck ck-editor__editable ck-editor__nested-editable ck-hidden ck-placeholder" ' +
 							'contenteditable="true" data-placeholder="Enter image caption">' +
 						'</figcaption>' +
 					'</figure>'
@@ -539,12 +469,8 @@
 					'<p>foo</p>' +
 					'<figure class="ck ck-widget image" contenteditable="false">' +
 						'<img src=""></img>' +
-<<<<<<< HEAD
-						'<figcaption class="ck-editor__editable ck-editor__nested-editable" ' +
-							'contenteditable="true" data-placeholder="Enter image caption">' +
-=======
-						'<figcaption class="ck ck-editable" contenteditable="true" data-placeholder="Enter image caption">' +
->>>>>>> 30273c24
+						'<figcaption class="ck ck-editor__editable ck-editor__nested-editable" ' +
+							'contenteditable="true" data-placeholder="Enter image caption">' +
 							'{foo bar baz}' +
 						'</figcaption>' +
 					'</figure>'
