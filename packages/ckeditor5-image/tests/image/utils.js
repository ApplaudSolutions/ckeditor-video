/**
 * @license Copyright (c) 2003-2018, CKSource - Frederico Knabben. All rights reserved.
 * For licensing, see LICENSE.md.
 */

import ViewDocumentFragment from '@ckeditor/ckeditor5-engine/src/view/documentfragment';
import ViewDowncastWriter from '@ckeditor/ckeditor5-engine/src/view/downcastwriter';
import ViewDocument from '@ckeditor/ckeditor5-engine/src/view/document';
import ModelElement from '@ckeditor/ckeditor5-engine/src/model/element';
import { toImageWidget, isImageWidget, isImageWidgetSelected, isImage, isImageAllowed, insertImage } from '../../src/image/utils';
import { isWidget, getLabel } from '@ckeditor/ckeditor5-widget/src/utils';
import Paragraph from '@ckeditor/ckeditor5-paragraph/src/paragraph';
import VirtualTestEditor from '@ckeditor/ckeditor5-core/tests/_utils/virtualtesteditor';
import { setData as setModelData, getData as getModelData } from '@ckeditor/ckeditor5-engine/src/dev-utils/model';
import Image from '../../src/image/imageediting';

describe( 'image widget utils', () => {
	let element, image, writer;

	beforeEach( () => {
		writer = new ViewDowncastWriter( new ViewDocument() );
		image = writer.createContainerElement( 'img' );
		element = writer.createContainerElement( 'figure' );
		writer.insert( writer.createPositionAt( element, 0 ), image );
		toImageWidget( element, writer, 'image widget' );
	} );

	describe( 'toImageWidget()', () => {
		it( 'should be widgetized', () => {
			expect( isWidget( element ) ).to.be.true;
		} );

		it( 'should set element\'s label', () => {
			expect( getLabel( element ) ).to.equal( 'image widget' );
		} );

		it( 'should set element\'s label combined with alt attribute', () => {
			writer.setAttribute( 'alt', 'foo bar baz', image );
			expect( getLabel( element ) ).to.equal( 'foo bar baz image widget' );
		} );

		it( 'provided label creator should always return same label', () => {
			writer.setAttribute( 'alt', 'foo bar baz', image );

			expect( getLabel( element ) ).to.equal( 'foo bar baz image widget' );
			expect( getLabel( element ) ).to.equal( 'foo bar baz image widget' );
		} );
	} );

	describe( 'isImageWidget()', () => {
		it( 'should return true for elements marked with toImageWidget()', () => {
			expect( isImageWidget( element ) ).to.be.true;
		} );

		it( 'should return false for non-widgetized elements', () => {
			expect( isImageWidget( writer.createContainerElement( 'p' ) ) ).to.be.false;
		} );
	} );

	describe( 'isImageWidgetSelected()', () => {
		let frag;

		it( 'should return true when image widget is the only element in the selection', () => {
			// We need to create a container for the element to be able to create a Range on this element.
			frag = new ViewDocumentFragment( [ element ] );

			const selection = writer.createSelection( element, 'on' );

			expect( isImageWidgetSelected( selection ) ).to.be.true;
		} );

		it( 'should return false when non-widgetized elements is the only element in the selection', () => {
			const notWidgetizedElement = writer.createContainerElement( 'p' );

			// We need to create a container for the element to be able to create a Range on this element.
			frag = new ViewDocumentFragment( [ notWidgetizedElement ] );

			const selection = writer.createSelection( notWidgetizedElement, 'on' );

			expect( isImageWidgetSelected( selection ) ).to.be.false;
		} );

		it( 'should return false when widget element is not the only element in the selection', () => {
			const notWidgetizedElement = writer.createContainerElement( 'p' );

			frag = new ViewDocumentFragment( [ element, notWidgetizedElement ] );

			const selection = writer.createSelection( writer.createRangeIn( frag ) );

			expect( isImageWidgetSelected( selection ) ).to.be.false;
		} );
	} );

	describe( 'isImage()', () => {
		it( 'should return true for image element', () => {
			const image = new ModelElement( 'image' );

			expect( isImage( image ) ).to.be.true;
		} );

		it( 'should return true false for different elements', () => {
			const image = new ModelElement( 'foo' );

			expect( isImage( image ) ).to.be.false;
		} );

		it( 'should return true false for null and undefined', () => {
			expect( isImage( null ) ).to.be.false;
			expect( isImage( undefined ) ).to.be.false;
		} );
	} );

	describe( 'isImageAllowed()', () => {
		let editor, model;

		beforeEach( () => {
			return VirtualTestEditor
				.create( {
					plugins: [ Image, Paragraph ]
				} )
				.then( newEditor => {
					editor = newEditor;
					model = editor.model;

					const schema = model.schema;
					schema.extend( 'image', { allowAttributes: 'uploadId' } );
				} );
		} );

		it( 'should return true when the selection directly in the root', () => {
			model.enqueueChange( 'transparent', () => {
				setModelData( model, '[]' );

				expect( isImageAllowed( model ) ).to.be.true;
			} );
		} );

		it( 'should return true when the selection is in empty block', () => {
			setModelData( model, '<paragraph>[]</paragraph>' );

			expect( isImageAllowed( model ) ).to.be.true;
		} );

		it( 'should return true when the selection directly in a paragraph', () => {
			setModelData( model, '<paragraph>foo[]</paragraph>' );
			expect( isImageAllowed( model ) ).to.be.true;
		} );

		it( 'should return true when the selection directly in a block', () => {
			model.schema.register( 'block', { inheritAllFrom: '$block' } );
			model.schema.extend( '$text', { allowIn: 'block' } );
			editor.conversion.for( 'downcast' ).elementToElement( { model: 'block', view: 'block' } );

			setModelData( model, '<block>foo[]</block>' );
			expect( isImageAllowed( model ) ).to.be.true;
		} );

		it( 'should return false when the selection is on other image', () => {
			setModelData( model, '[<image></image>]' );
			expect( isImageAllowed( model ) ).to.be.false;
		} );

		it( 'should return false when the selection is inside other image', () => {
			model.schema.register( 'caption', {
				allowIn: 'image',
				allowContentOf: '$block',
				isLimit: true
			} );
			editor.conversion.for( 'downcast' ).elementToElement( { model: 'caption', view: 'figcaption' } );
			setModelData( model, '<image><caption>[]</caption></image>' );
			expect( isImageAllowed( model ) ).to.be.false;
		} );

		it( 'should return false when the selection is on other object', () => {
			model.schema.register( 'object', { isObject: true, allowIn: '$root' } );
			editor.conversion.for( 'downcast' ).elementToElement( { model: 'object', view: 'object' } );
			setModelData( model, '[<object></object>]' );

			expect( isImageAllowed( model ) ).to.be.false;
		} );

<<<<<<< HEAD
		it( 'should return false when the selection is inside other object', () => {
			model.schema.register( 'object', { isObject: true, allowIn: '$root' } );
			model.schema.extend( '$text', { allowIn: 'object' } );
			editor.conversion.for( 'downcast' ).elementToElement( { model: 'object', view: 'object' } );
			setModelData( model, '<object>[]</object>' );
=======
		it( 'should be true when the selection is inside isLimit element which allows image', () => {
			model.schema.register( 'outerObject', { isObject: true, isBlock: true, allowIn: '$root' } );
			model.schema.register( 'limit', { isLimit: true, allowIn: 'outerObject' } );
			model.schema.extend( '$block', { allowIn: 'limit' } );
>>>>>>> bbed19a6

			editor.conversion.for( 'downcast' ).add( downcastElementToElement( { model: 'outerObject', view: 'outerObject' } ) );
			editor.conversion.for( 'downcast' ).add( downcastElementToElement( { model: 'limit', view: 'limit' } ) );

			setModelData( model, '<outerObject><limit>[]</limit></outerObject>' );

			expect( isImageAllowed( model ) ).to.be.true;
		} );

		it( 'should be true when the selection is inside isLimit element which allows image', () => {
			model.schema.register( 'outerObject', { isObject: true, isBlock: true, allowIn: '$root' } );
			model.schema.register( 'limit', { isLimit: true, allowIn: 'outerObject' } );
			model.schema.extend( '$block', { allowIn: 'limit' } );

			editor.conversion.for( 'downcast' ).add( downcastElementToElement( { model: 'outerObject', view: 'outerObject' } ) );
			editor.conversion.for( 'downcast' ).add( downcastElementToElement( { model: 'limit', view: 'limit' } ) );

			setModelData( model, '<outerObject><limit><paragraph>foo[]</paragraph></limit></outerObject>' );

			expect( isImageAllowed( model ) ).to.be.true;
		} );

		it( 'should return false when schema disallows image', () => {
			model.schema.register( 'block', { inheritAllFrom: '$block' } );
			model.schema.extend( 'paragraph', { allowIn: 'block' } );
			// Block image in block.
			model.schema.addChildCheck( ( context, childDefinition ) => {
				if ( childDefinition.name === 'image' && context.last.name === 'block' ) {
					return false;
				}
			} );
			editor.conversion.for( 'downcast' ).elementToElement( { model: 'block', view: 'block' } );

			setModelData( model, '<block><paragraph>[]</paragraph></block>' );

			expect( isImageAllowed( model ) ).to.be.false;
		} );
	} );

	describe( 'insertImage()', () => {
		let editor, model;

		beforeEach( () => {
			return VirtualTestEditor
				.create( {
					plugins: [ Image, Paragraph ]
				} )
				.then( newEditor => {
					editor = newEditor;
					model = editor.model;

					const schema = model.schema;
					schema.extend( 'image', { allowAttributes: 'uploadId' } );
				} );
		} );

		it( 'should insert image at selection position as other widgets', () => {
			setModelData( model, '<paragraph>f[o]o</paragraph>' );

			model.change( writer => {
				insertImage( writer, model );
			} );

			expect( getModelData( model ) ).to.equal( '[<image></image>]<paragraph>foo</paragraph>' );
		} );

		it( 'should insert image with given attributes', () => {
			setModelData( model, '<paragraph>f[o]o</paragraph>' );

			model.change( writer => {
				insertImage( writer, model, { src: 'bar' } );
			} );

			expect( getModelData( model ) ).to.equal( '[<image src="bar"></image>]<paragraph>foo</paragraph>' );
		} );

		it( 'should not insert image nor crash when image could not be inserted', () => {
			model.schema.register( 'other', {
				allowIn: '$root',
				isLimit: true
			} );
			model.schema.extend( '$text', { allowIn: 'other' } );

			editor.conversion.for( 'downcast' ).elementToElement( { model: 'other', view: 'p' } );

			setModelData( model, '<other>[]</other>' );

			model.change( writer => {
				insertImage( writer, model );
			} );

			expect( getModelData( model ) ).to.equal( '<other>[]</other>' );
		} );
	} );
} );<|MERGE_RESOLUTION|>--- conflicted
+++ resolved
@@ -179,21 +179,13 @@
 			expect( isImageAllowed( model ) ).to.be.false;
 		} );
 
-<<<<<<< HEAD
-		it( 'should return false when the selection is inside other object', () => {
-			model.schema.register( 'object', { isObject: true, allowIn: '$root' } );
-			model.schema.extend( '$text', { allowIn: 'object' } );
-			editor.conversion.for( 'downcast' ).elementToElement( { model: 'object', view: 'object' } );
-			setModelData( model, '<object>[]</object>' );
-=======
 		it( 'should be true when the selection is inside isLimit element which allows image', () => {
 			model.schema.register( 'outerObject', { isObject: true, isBlock: true, allowIn: '$root' } );
 			model.schema.register( 'limit', { isLimit: true, allowIn: 'outerObject' } );
 			model.schema.extend( '$block', { allowIn: 'limit' } );
->>>>>>> bbed19a6
-
-			editor.conversion.for( 'downcast' ).add( downcastElementToElement( { model: 'outerObject', view: 'outerObject' } ) );
-			editor.conversion.for( 'downcast' ).add( downcastElementToElement( { model: 'limit', view: 'limit' } ) );
+
+			editor.conversion.for( 'downcast' ).elementToElement( { model: 'outerObject', view: 'outerObject' } );
+			editor.conversion.for( 'downcast' ).elementToElement( { model: 'limit', view: 'limit' } );
 
 			setModelData( model, '<outerObject><limit>[]</limit></outerObject>' );
 
@@ -205,8 +197,8 @@
 			model.schema.register( 'limit', { isLimit: true, allowIn: 'outerObject' } );
 			model.schema.extend( '$block', { allowIn: 'limit' } );
 
-			editor.conversion.for( 'downcast' ).add( downcastElementToElement( { model: 'outerObject', view: 'outerObject' } ) );
-			editor.conversion.for( 'downcast' ).add( downcastElementToElement( { model: 'limit', view: 'limit' } ) );
+			editor.conversion.for( 'downcast' ).elementToElement( { model: 'outerObject', view: 'outerObject' } );
+			editor.conversion.for( 'downcast' ).elementToElement( { model: 'limit', view: 'limit' } );
 
 			setModelData( model, '<outerObject><limit><paragraph>foo[]</paragraph></limit></outerObject>' );
 
