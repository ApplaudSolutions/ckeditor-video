/**
 * @license Copyright (c) 2003-2021, CKSource - Frederico Knabben. All rights reserved.
 * For licensing, see LICENSE.md or https://ckeditor.com/legal/ckeditor-oss-license
 */

/**
 * @module image/image/ui/utils
 */

import { BalloonPanelView } from 'ckeditor5/src/ui';
<<<<<<< HEAD
=======
import { getClosestSelectedImageWidget } from '../utils';
>>>>>>> b6bb0c83

/**
 * A helper utility that positions the
 * {@link module:ui/panel/balloon/contextualballoon~ContextualBalloon contextual balloon} instance
 * with respect to the image in the editor content, if one is selected.
 *
 * @param {module:core/editor/editor~Editor} editor The editor instance.
 */
export function repositionContextualBalloon( editor ) {
	const balloon = editor.plugins.get( 'ContextualBalloon' );

<<<<<<< HEAD
	if ( editor.plugins.get( 'ImageUtils' ).getSelectedImageWidget( editor.editing.view.document.selection ) ) {
=======
	if ( getClosestSelectedImageWidget( editor.editing.view.document.selection ) ) {
>>>>>>> b6bb0c83
		const position = getBalloonPositionData( editor );

		balloon.updatePosition( position );
	}
}

/**
 * Returns the positioning options that control the geometry of the
 * {@link module:ui/panel/balloon/contextualballoon~ContextualBalloon contextual balloon} with respect
 * to the selected element in the editor content.
 *
 * @param {module:core/editor/editor~Editor} editor The editor instance.
 * @returns {module:utils/dom/position~Options}
 */
export function getBalloonPositionData( editor ) {
	const editingView = editor.editing.view;
	const defaultPositions = BalloonPanelView.defaultPositions;

	return {
		target: editingView.domConverter.viewToDom( getClosestSelectedImageWidget( editingView.document.selection ) ),
		positions: [
			defaultPositions.northArrowSouth,
			defaultPositions.northArrowSouthWest,
			defaultPositions.northArrowSouthEast,
			defaultPositions.southArrowNorth,
			defaultPositions.southArrowNorthWest,
			defaultPositions.southArrowNorthEast
		]
	};
}<|MERGE_RESOLUTION|>--- conflicted
+++ resolved
@@ -8,10 +8,6 @@
  */
 
 import { BalloonPanelView } from 'ckeditor5/src/ui';
-<<<<<<< HEAD
-=======
-import { getClosestSelectedImageWidget } from '../utils';
->>>>>>> b6bb0c83
 
 /**
  * A helper utility that positions the
@@ -23,11 +19,7 @@
 export function repositionContextualBalloon( editor ) {
 	const balloon = editor.plugins.get( 'ContextualBalloon' );
 
-<<<<<<< HEAD
-	if ( editor.plugins.get( 'ImageUtils' ).getSelectedImageWidget( editor.editing.view.document.selection ) ) {
-=======
-	if ( getClosestSelectedImageWidget( editor.editing.view.document.selection ) ) {
->>>>>>> b6bb0c83
+	if ( editor.plugins.get( 'ImageUtils' ).getClosestSelectedImageWidget( editor.editing.view.document.selection ) ) {
 		const position = getBalloonPositionData( editor );
 
 		balloon.updatePosition( position );
@@ -45,9 +37,10 @@
 export function getBalloonPositionData( editor ) {
 	const editingView = editor.editing.view;
 	const defaultPositions = BalloonPanelView.defaultPositions;
+	const imageUtils = editor.plugins.get( 'ImageUtils' );
 
 	return {
-		target: editingView.domConverter.viewToDom( getClosestSelectedImageWidget( editingView.document.selection ) ),
+		target: editingView.domConverter.viewToDom( imageUtils.getClosestSelectedImageWidget( editingView.document.selection ) ),
 		positions: [
 			defaultPositions.northArrowSouth,
 			defaultPositions.northArrowSouthWest,
