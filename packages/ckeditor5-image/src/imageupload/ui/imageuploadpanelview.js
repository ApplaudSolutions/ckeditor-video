/**
 * @license Copyright (c) 2003-2020, CKSource - Frederico Knabben. All rights reserved.
 * For licensing, see LICENSE.md or https://ckeditor.com/legal/ckeditor-oss-license
 */

/**
 * @module image/imageupload/ui/imageuploadpanelview
 */

import View from '@ckeditor/ckeditor5-ui/src/view';

import ButtonView from '@ckeditor/ckeditor5-ui/src/button/buttonview';
import SplitButtonView from '@ckeditor/ckeditor5-ui/src/dropdown/button/splitbuttonview';
import ImageUploadFormRowView from './imageuploadformrowview';
import { createDropdown } from '@ckeditor/ckeditor5-ui/src/dropdown/utils';

import Collection from '@ckeditor/ckeditor5-utils/src/collection';
import ViewCollection from '@ckeditor/ckeditor5-ui/src/viewcollection';
import submitHandler from '@ckeditor/ckeditor5-ui/src/bindings/submithandler';
import FocusTracker from '@ckeditor/ckeditor5-utils/src/focustracker';
import FocusCycler from '@ckeditor/ckeditor5-ui/src/focuscycler';
import KeystrokeHandler from '@ckeditor/ckeditor5-utils/src/keystrokehandler';

import imageIcon from '@ckeditor/ckeditor5-core/theme/icons/image.svg';
import checkIcon from '@ckeditor/ckeditor5-core/theme/icons/check.svg';
import cancelIcon from '@ckeditor/ckeditor5-core/theme/icons/cancel.svg';

import '../../../theme/imageupload.css';

/**
 * The insert an image via URL view controller class.
 *
 * See {@link module:image/imageupload/ui/imageuploadpanelview~ImageUploadPanelView}.
 *
 * @extends module:ui/view~View
 */
export default class ImageUploadPanelView extends View {
	/**
	 * Creates a view for the dropdown panel of {@link module:image/imageupload/imageuploadui~ImageUploadUI}.
	 *
	 * @param {module:utils/locale~Locale} [locale] The localization services instance.
	 * @param {Object} [integrations] An integrations object that contains
	 * components (or tokens for components) to be shown in the panel view.
	 */
	constructor( locale, integrations ) {
		super( locale );

		const { insertButtonView, cancelButtonView } = this._createActionButtons( locale );

		/**
		 * The "insert/update" button view.
		 *
		 * @member {module:ui/button/buttonview~ButtonView}
		 */
		this.insertButtonView = insertButtonView;

		/**
		 * The "cancel" button view.
		 *
		 * @member {module:ui/button/buttonview~ButtonView}
		 */
		this.cancelButtonView = cancelButtonView;

		/**
		 * The dropdown view.
		 *
		 * @member {module:ui/dropdown/dropdownview~DropdownView}
		 */
		this.dropdownView = this._createDropdownView( locale );

		/**
		 * The value of the URL input.
		 *
		 * @member {String} #imageURLInputValue
		 * @observable
		 */
		this.set( 'imageURLInputValue', '' );

		/**
		 * Tracks information about DOM focus in the form.
		 *
		 * @readonly
		 * @member {module:utils/focustracker~FocusTracker}
		 */
		this.focusTracker = new FocusTracker();

		/**
		 * An instance of the {@link module:utils/keystrokehandler~KeystrokeHandler}.
		 *
		 * @readonly
		 * @member {module:utils/keystrokehandler~KeystrokeHandler}
		 */
		this.keystrokes = new KeystrokeHandler();

		/**
		 * A collection of views that can be focused in the form.
		 *
		 * @readonly
		 * @protected
		 * @member {module:ui/viewcollection~ViewCollection}
		 */
		this._focusables = new ViewCollection();

		/**
		 * Helps cycling over {@link #_focusables} in the form.
		 *
		 * @readonly
		 * @protected
		 * @member {module:ui/focuscycler~FocusCycler}
		 */
		this._focusCycler = new FocusCycler( {
			focusables: this._focusables,
			focusTracker: this.focusTracker,
			keystrokeHandler: this.keystrokes,
			actions: {
				// Navigate form fields backwards using the Shift + Tab keystroke.
				focusPrevious: 'shift + tab',

				// Navigate form fields forwards using the Tab key.
				focusNext: 'tab'
			}
		} );

		/**
		 * A collection of the defined integrations for inserting the images.
		 *
		 * @private
		 * @member {module:utils/collection~Collection}
		 */
		this.set( '_integrations', new Collection() );

		if ( integrations ) {
			for ( const [ integration, integrationView ] of Object.entries( integrations ) ) {
				if ( integration === 'insertImageViaUrl' ) {
					integrationView.fieldView.bind( 'value' ).to( this, 'imageURLInputValue', value => value || '' );

					integrationView.fieldView.on( 'input', () => {
						this.imageURLInputValue = integrationView.fieldView.element.value;
					} );
				}

				integrationView.name = integration;

				this._integrations.add( integrationView );
			}
		}

		this.setTemplate( {
			tag: 'form',

			attributes: {
				class: [
					'ck',
					'ck-image-upload-form'
				],

				tabindex: '-1'
			},

			children: [
				...this._integrations,
				new ImageUploadFormRowView( locale, {
					children: [
						this.insertButtonView,
						this.cancelButtonView
					],
					class: 'ck-image-upload-form__action-row'
				} )
			]
		} );
	}

	/**
	 * @inheritDoc
	 */
	render() {
		super.render();

		submitHandler( {
			view: this
		} );

		const childViews = [
			...this._integrations,
			this.insertButtonView,
			this.cancelButtonView
		];

		childViews.forEach( v => {
			// Register the view as focusable.
			this._focusables.add( v );

			// Register the view in the focus tracker.
			this.focusTracker.add( v.element );
		} );

		// Start listening for the keystrokes coming from #element.
		this.keystrokes.listenTo( this.element );

		const stopPropagation = data => data.stopPropagation();

		// Since the form is in the dropdown panel which is a child of the toolbar, the toolbar's
		// keystroke handler would take over the key management in the URL input. We need to prevent
		// this ASAP. Otherwise, the basic caret movement using the arrow keys will be impossible.
		this.keystrokes.set( 'arrowright', stopPropagation );
		this.keystrokes.set( 'arrowleft', stopPropagation );
		this.keystrokes.set( 'arrowup', stopPropagation );
		this.keystrokes.set( 'arrowdown', stopPropagation );

		// Intercept the "selectstart" event, which is blocked by default because of the default behavior
		// of the DropdownView#panelView.
		// TODO: blocking "selectstart" in the #panelView should be configurable per–drop–down instance.
		this.listenTo( childViews[ 0 ].element, 'selectstart', ( evt, domEvt ) => {
			domEvt.stopPropagation();
		}, { priority: 'high' } );
	}

	/**
<<<<<<< HEAD
	 * Returns a view of the integration.
	 *
	 * @param {string} name The name of the integration.
	 * @returns {module:ui/view~View}
	 */
	getIntegration( name ) {
		return this._integrations.find( integration => integration.name === name );
	}

	/**
	 * Creates dropdown view.
=======
	 * Creates the dropdown view.
>>>>>>> b1085b2d
	 *
	 * @param {module:utils/locale~Locale} locale The localization services instance.
	 *
	 * @private
	 * @returns {module:ui/dropdown/dropdownview~DropdownView}
	 */
	_createDropdownView( locale ) {
		const t = locale.t;
		const dropdownView = createDropdown( locale, SplitButtonView );
		const splitButtonView = dropdownView.buttonView;
		const panelView = dropdownView.panelView;

		splitButtonView.set( {
			label: t( 'Insert image' ),
			icon: imageIcon,
			tooltip: true
		} );

		panelView.extendTemplate( {
			attributes: {
				class: 'ck-image-upload__panel'
			}
		} );

		return dropdownView;
	}

	/**
	 * Creates the following form controls:
	 *
	 * * {@link #insertButtonView},
	 * * {@link #cancelButtonView}.
	 *
	 * @param {module:utils/locale~Locale} locale The localization services instance.
	 *
	 * @private
	 * @returns {Object.<String,module:ui/view~View>}
	 */
	_createActionButtons( locale ) {
		const t = locale.t;
		const insertButtonView = new ButtonView( locale );
		const cancelButtonView = new ButtonView( locale );

		insertButtonView.set( {
			label: t( 'Insert' ),
			icon: checkIcon,
			class: 'ck-button-save',
			type: 'submit',
			withText: true,
			isEnabled: this.imageURLInputValue
		} );

		cancelButtonView.set( {
			label: t( 'Cancel' ),
			icon: cancelIcon,
			class: 'ck-button-cancel',
			withText: true
		} );

		insertButtonView.bind( 'isEnabled' ).to( this, 'imageURLInputValue' );
		insertButtonView.delegate( 'execute' ).to( this, 'submit' );
		cancelButtonView.delegate( 'execute' ).to( this, 'cancel' );

		return { insertButtonView, cancelButtonView };
	}

	/**
	 * Focuses the first {@link #_focusables focusable} in the form.
	 */
	focus() {
		this._focusCycler.focusFirst();
	}
}

/**
 * Fired when the form view is submitted (when one of the children triggered the submit event),
 * e.g. by a click on {@link #insertButtonView}.
 *
 * @event submit
 */

/**
 * Fired when the form view is canceled, e.g. by a click on {@link #cancelButtonView}.
 *
 * @event cancel
 */<|MERGE_RESOLUTION|>--- conflicted
+++ resolved
@@ -216,7 +216,6 @@
 	}
 
 	/**
-<<<<<<< HEAD
 	 * Returns a view of the integration.
 	 *
 	 * @param {string} name The name of the integration.
@@ -227,10 +226,7 @@
 	}
 
 	/**
-	 * Creates dropdown view.
-=======
 	 * Creates the dropdown view.
->>>>>>> b1085b2d
 	 *
 	 * @param {module:utils/locale~Locale} locale The localization services instance.
 	 *
