--- conflicted
+++ resolved
@@ -55,11 +55,7 @@
     "@ckeditor/ckeditor5-dev-utils": "^39.0.0",
     "@ckeditor/ckeditor5-theme-lark": "40.2.0",
     "terser-webpack-plugin": "^4.2.3",
-<<<<<<< HEAD
-    "typescript": "^5.2.2",
-=======
     "typescript": "5.0.4",
->>>>>>> 811809b5
     "webpack": "^5.58.1",
     "webpack-cli": "^4.9.0"
   },
