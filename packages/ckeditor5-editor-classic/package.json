--- conflicted
+++ resolved
@@ -15,22 +15,6 @@
     "lodash-es": "^4.17.15"
   },
   "devDependencies": {
-<<<<<<< HEAD
-    "@ckeditor/ckeditor5-basic-styles": "^37.0.1",
-    "@ckeditor/ckeditor5-core": "^37.0.1",
-    "@ckeditor/ckeditor5-dev-utils": "^37.0.0",
-    "@ckeditor/ckeditor5-engine": "^37.0.1",
-    "@ckeditor/ckeditor5-enter": "^37.0.1",
-    "@ckeditor/ckeditor5-heading": "^37.0.1",
-    "@ckeditor/ckeditor5-image": "^37.0.1",
-    "@ckeditor/ckeditor5-paragraph": "^37.0.1",
-    "@ckeditor/ckeditor5-theme-lark": "^37.0.1",
-    "@ckeditor/ckeditor5-typing": "^37.0.1",
-    "@ckeditor/ckeditor5-ui": "^37.0.1",
-    "@ckeditor/ckeditor5-undo": "^37.0.1",
-    "@ckeditor/ckeditor5-utils": "^37.0.1",
-    "@ckeditor/ckeditor5-watchdog": "^37.0.1",
-=======
     "@ckeditor/ckeditor5-basic-styles": "^37.1.0",
     "@ckeditor/ckeditor5-core": "^37.1.0",
     "@ckeditor/ckeditor5-dev-utils": "^37.0.0",
@@ -45,7 +29,6 @@
     "@ckeditor/ckeditor5-undo": "^37.1.0",
     "@ckeditor/ckeditor5-utils": "^37.1.0",
     "@ckeditor/ckeditor5-watchdog": "^37.1.0",
->>>>>>> 352351cd
     "typescript": "^4.8.4",
     "webpack": "^5.58.1",
     "webpack-cli": "^4.9.0"
