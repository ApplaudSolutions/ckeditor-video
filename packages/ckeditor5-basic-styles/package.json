{
  "name": "@ckeditor/ckeditor5-basic-styles",
  "version": "10.0.3",
  "description": "Basic styles feature for CKEditor 5.",
  "keywords": [
    "ckeditor",
    "ckeditor5",
    "ckeditor 5",
    "ckeditor5-feature",
    "ckeditor5-plugin"
  ],
  "dependencies": {
    "@ckeditor/ckeditor5-core": "^11.0.1",
<<<<<<< HEAD
    "@ckeditor/ckeditor5-theme-lark": "^11.1.0",
    "@ckeditor/ckeditor5-ui": "^11.1.0"
=======
    "@ckeditor/ckeditor5-engine": "^11.0.0",
    "@ckeditor/ckeditor5-ui": "^11.1.0",
    "@ckeditor/ckeditor5-theme-lark": "^11.1.0"
>>>>>>> f056b717
  },
  "devDependencies": {
    "@ckeditor/ckeditor5-cloud-services": "^10.1.0",
    "@ckeditor/ckeditor5-editor-classic": "^11.0.1",
    "@ckeditor/ckeditor5-engine": "^11.0.0",
    "@ckeditor/ckeditor5-essentials": "^10.1.2",
    "@ckeditor/ckeditor5-paragraph": "^10.0.3",
    "@ckeditor/ckeditor5-utils": "^11.0.0",
    "eslint": "^5.5.0",
    "eslint-config-ckeditor5": "^1.0.7",
    "husky": "^0.14.3",
    "lint-staged": "^7.0.0"
  },
  "engines": {
    "node": ">=6.9.0",
    "npm": ">=3.0.0"
  },
  "author": "CKSource (http://cksource.com/)",
  "license": "GPL-2.0-or-later",
  "homepage": "https://ckeditor.com",
  "bugs": "https://github.com/ckeditor/ckeditor5-basic-styles/issues",
  "repository": {
    "type": "git",
    "url": "https://github.com/ckeditor/ckeditor5-basic-styles.git"
  },
  "files": [
    "lang",
    "src",
    "theme"
  ],
  "scripts": {
    "lint": "eslint --quiet '**/*.js'",
    "precommit": "lint-staged"
  },
  "lint-staged": {
    "**/*.js": [
      "eslint --quiet"
    ]
  },
  "eslintIgnore": [
    "src/lib/**",
    "packages/**"
  ]
}<|MERGE_RESOLUTION|>--- conflicted
+++ resolved
@@ -11,14 +11,9 @@
   ],
   "dependencies": {
     "@ckeditor/ckeditor5-core": "^11.0.1",
-<<<<<<< HEAD
     "@ckeditor/ckeditor5-theme-lark": "^11.1.0",
-    "@ckeditor/ckeditor5-ui": "^11.1.0"
-=======
-    "@ckeditor/ckeditor5-engine": "^11.0.0",
     "@ckeditor/ckeditor5-ui": "^11.1.0",
-    "@ckeditor/ckeditor5-theme-lark": "^11.1.0"
->>>>>>> f056b717
+    "@ckeditor/ckeditor5-engine": "^11.0.0"
   },
   "devDependencies": {
     "@ckeditor/ckeditor5-cloud-services": "^10.1.0",
