{
  "name": "@ckeditor/ckeditor5-ui",
  "version": "40.2.0",
  "description": "The UI framework and standard UI library of CKEditor 5.",
  "keywords": [
    "ckeditor",
    "ckeditor5",
    "ckeditor 5",
    "ckeditor5-lib",
    "ckeditor5-dll"
  ],
  "main": "src/index.ts",
  "dependencies": {
<<<<<<< HEAD
    "@ckeditor/ckeditor5-core": "40.1.0",
    "@ckeditor/ckeditor5-utils": "40.1.0",
=======
    "@ckeditor/ckeditor5-core": "40.2.0",
    "@ckeditor/ckeditor5-utils": "40.2.0",
    "@ckeditor/ckeditor5-theme-lark": "40.2.0",
>>>>>>> d6662a87
    "color-convert": "2.0.1",
    "color-parse": "1.4.2",
    "lodash-es": "4.17.21",
    "vanilla-colorful": "0.7.2"
  },
  "devDependencies": {
    "@ckeditor/ckeditor5-autoformat": "40.2.0",
    "@ckeditor/ckeditor5-basic-styles": "40.2.0",
    "@ckeditor/ckeditor5-block-quote": "40.2.0",
    "@ckeditor/ckeditor5-clipboard": "40.2.0",
    "@ckeditor/ckeditor5-editor-balloon": "40.2.0",
    "@ckeditor/ckeditor5-editor-classic": "40.2.0",
    "@ckeditor/ckeditor5-editor-decoupled": "40.2.0",
    "@ckeditor/ckeditor5-editor-inline": "40.2.0",
    "@ckeditor/ckeditor5-editor-multi-root": "40.2.0",
    "@ckeditor/ckeditor5-engine": "40.2.0",
    "@ckeditor/ckeditor5-enter": "40.2.0",
    "@ckeditor/ckeditor5-essentials": "40.2.0",
    "@ckeditor/ckeditor5-find-and-replace": "40.2.0",
    "@ckeditor/ckeditor5-font": "40.2.0",
    "@ckeditor/ckeditor5-heading": "40.2.0",
    "@ckeditor/ckeditor5-horizontal-line": "40.2.0",
    "@ckeditor/ckeditor5-image": "40.2.0",
    "@ckeditor/ckeditor5-indent": "40.2.0",
    "@ckeditor/ckeditor5-link": "40.2.0",
    "@ckeditor/ckeditor5-list": "40.2.0",
    "@ckeditor/ckeditor5-media-embed": "40.2.0",
    "@ckeditor/ckeditor5-mention": "40.2.0",
    "@ckeditor/ckeditor5-paragraph": "40.2.0",
    "@ckeditor/ckeditor5-source-editing": "40.2.0",
    "@ckeditor/ckeditor5-special-characters": "40.2.0",
    "@ckeditor/ckeditor5-table": "40.2.0",
    "@ckeditor/ckeditor5-typing": "40.2.0",
    "@types/color-convert": "2.0.0",
    "typescript": "^4.8.4",
    "webpack": "^5.58.1",
    "webpack-cli": "^4.9.0"
  },
  "author": "CKSource (http://cksource.com/)",
  "license": "GPL-2.0-or-later",
  "homepage": "https://ckeditor.com/ckeditor-5",
  "bugs": "https://github.com/ckeditor/ckeditor5/issues",
  "repository": {
    "type": "git",
    "url": "https://github.com/ckeditor/ckeditor5.git",
    "directory": "packages/ckeditor5-ui"
  },
  "files": [
    "lang",
    "src/**/*.js",
    "src/**/*.d.ts",
    "theme",
    "ckeditor5-metadata.json",
    "CHANGELOG.md"
  ],
  "scripts": {
    "build": "tsc -p ./tsconfig.json"
  }
}<|MERGE_RESOLUTION|>--- conflicted
+++ resolved
@@ -11,14 +11,8 @@
   ],
   "main": "src/index.ts",
   "dependencies": {
-<<<<<<< HEAD
-    "@ckeditor/ckeditor5-core": "40.1.0",
-    "@ckeditor/ckeditor5-utils": "40.1.0",
-=======
     "@ckeditor/ckeditor5-core": "40.2.0",
     "@ckeditor/ckeditor5-utils": "40.2.0",
-    "@ckeditor/ckeditor5-theme-lark": "40.2.0",
->>>>>>> d6662a87
     "color-convert": "2.0.1",
     "color-parse": "1.4.2",
     "lodash-es": "4.17.21",
