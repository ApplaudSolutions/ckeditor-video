--- conflicted
+++ resolved
@@ -21,13 +21,6 @@
 import type ViewCollection from '../viewcollection.js';
 import type { ColorSelectorExecuteEvent, ColorSelectorColorPickerShowEvent } from './colorselectorview.js';
 import { icons } from '@ckeditor/ckeditor5-core';
-
-<<<<<<< HEAD
-import { icons } from '@ckeditor/ckeditor5-core';
-import colorPaletteIcon from '../../theme/icons/color-palette.svg';
-=======
-const { eraser: removeButtonIcon, colorPalette: colorPaletteIcon } = icons;
->>>>>>> 811809b5
 
 /**
  * One of the fragments of {@link module:ui/colorselector/colorselectorview~ColorSelectorView}.
@@ -339,7 +332,7 @@
 		this.colorPickerButtonView.set( {
 			label: this._colorPickerLabel,
 			withText: true,
-			icon: colorPaletteIcon,
+			icon: icons.colorPalette,
 			class: 'ck-color-selector__color-picker'
 		} );
 
