--- conflicted
+++ resolved
@@ -139,16 +139,8 @@
 
 msgctxt "A default label of a dialog window displayed on top the editor."
 msgid "Editor dialog"
-<<<<<<< HEAD
-msgstr ""
-
-msgctxt "The label and the tooltip for the close button in the dialog header."
-msgid "Close"
-msgstr ""
-=======
 msgstr "Redaktoriaus dialogo langas"
 
 msgctxt "The label and the tooltip for the close button in the dialog header."
 msgid "Close"
-msgstr "Uždaryti"
->>>>>>> 3c613a6a
+msgstr "Uždaryti"