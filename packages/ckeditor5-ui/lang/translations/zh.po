# Copyright (c) 2003-2024, CKSource Holding sp. z o.o. All rights reserved.
#
#                                     !!! IMPORTANT !!!
#
#         Before you edit this file, please keep in mind that contributing to the project
#                translations is possible ONLY via the Transifex online service.
#
#         To submit your translations, visit https://www.transifex.com/ckeditor/ckeditor5.
#
#                   To learn more, check out the official contributor's guide:
#     https://ckeditor.com/docs/ckeditor5/latest/framework/guides/contributing/contributing.html
#
msgid ""
msgstr ""
"Language-Team: Chinese (Taiwan) (https://app.transifex.com/ckeditor/teams/11143/zh_TW/)\n"
"Language: zh_TW\n"
"Plural-Forms: nplurals=1; plural=0;\n"
"Content-Type: text/plain; charset=UTF-8\n"

msgctxt "Title of the CKEditor5 editor."
msgid "Rich Text Editor"
msgstr "富文本編輯器"

msgctxt "Accessible label of the specific editing area belonging to a container with an ARIA application role."
msgid "Editor editing area: %0"
msgstr "編輯器編輯區：%0"

msgctxt "Label of the block toolbar icon (a block toolbar is displayed next to each paragraph, heading, list item, etc. and contains e.g. block formatting options)"
msgid "Edit block"
msgstr "編輯區塊"

msgctxt "First part of the label of the block toolbar icon when functionality of drag and drop is available (a block toolbar is displayed next to each paragraph, heading, list item, etc. and contains e.g. block formatting options)"
msgid "Click to edit block"
msgstr "點擊來編輯區塊"

msgctxt "Second part of the label of the block toolbar icon when functionality of drag and drop is available (a block toolbar is displayed next to each paragraph, heading, list item, etc. and contains e.g. block formatting options)"
msgid "Drag to move"
msgstr "拖曳來移動"

msgctxt "Label for a button showing the next thing (tab, page, etc.)."
msgid "Next"
msgstr "下一"

msgctxt "Label for a button showing the previous thing (tab, page, etc.)."
msgid "Previous"
msgstr "上一"

msgctxt "Label used by assistive technologies describing a generic editor toolbar."
msgid "Editor toolbar"
msgstr "編輯器工具"

msgctxt "Label used by assistive technologies describing a toolbar displayed inside a dropdown."
msgid "Dropdown toolbar"
msgstr "下拉選單"

msgctxt "Label of a button that applies a black color in color pickers."
msgid "Black"
msgstr "黑色"

msgctxt "Label of a button that applies a dim grey color in color pickers."
msgid "Dim grey"
msgstr "淡灰色"

msgctxt "Label of a button that applies a grey color in color pickers."
msgid "Grey"
msgstr "灰色"

msgctxt "Label of a button that applies a light grey color in color pickers."
msgid "Light grey"
msgstr "亮灰色"

msgctxt "Label of a button that applies a white color in color pickers."
msgid "White"
msgstr "白色"

msgctxt "Label of a button that applies a red color in color pickers."
msgid "Red"
msgstr "紅色"

msgctxt "Label of a button that applies a orange color in color pickers."
msgid "Orange"
msgstr "橘色"

msgctxt "Label of a button that applies a yellow color in color pickers."
msgid "Yellow"
msgstr "黃色"

msgctxt "Label of a button that applies a light green color in color pickers."
msgid "Light green"
msgstr "亮綠色"

msgctxt "Label of a button that applies a green color in color pickers."
msgid "Green"
msgstr "綠色"

msgctxt "Label of a button that applies a aquamarine color in color pickers."
msgid "Aquamarine"
msgstr "淺綠色"

msgctxt "Label of a button that applies a turquoise color in color pickers."
msgid "Turquoise"
msgstr "藍綠色"

msgctxt "Label of a button that applies a light blue color in color pickers."
msgid "Light blue"
msgstr "亮藍色"

msgctxt "Label of a button that applies a blue color in color pickers."
msgid "Blue"
msgstr "藍色"

msgctxt "Label of a button that applies a purple color in color pickers."
msgid "Purple"
msgstr "紫色"

msgctxt "Accessible label of a toolbar that shows up next to the blocks of content (e.g. headings, paragraphs)."
msgid "Editor block content toolbar"
msgstr "編輯器區塊內容工具列"

msgctxt "Accessible label of a balloon toolbar that shows up right next to the user selection (the caret)."
msgid "Editor contextual toolbar"
msgstr "編輯器關聯式工具列"

msgctxt "Label of an input field for typing colors in the HEX color format."
msgid "HEX"
msgstr "十六進位"

msgctxt "The main text of the message shown to the user when given query does not match any results."
msgid "No results found"
msgstr "找不到結果"

msgctxt "The main text of the message shown to the user when no results are available."
msgid "No searchable items"
msgstr "沒有可搜尋的項目"

msgctxt "A default label of a dialog window displayed on top the editor."
msgid "Editor dialog"
msgstr "編輯工具對話框"

msgctxt "The label and the tooltip for the close button in the dialog header."
msgid "Close"
msgstr "關閉"

msgctxt "Accessibility help dialog assistive technologies label telling users how to exit the dialog."
msgid "Help Contents. To close this dialog press ESC."
msgstr "協助內容。想關閉此對話框，請按 ESC 鍵。"

msgctxt "Accessibility help dialog text explaining what can be found in that dialog."
msgid "Below, you can find a list of keyboard shortcuts that can be used in the editor."
msgstr "下方是可在編輯器中使用的鍵盤快捷鍵列表。"

msgctxt "Accessibility help dialog text displayed next to keystrokes that may require the Fn key on Mac."
msgid "(may require <kbd>Fn</kbd>)"
msgstr "（可能需要 <kbd>Fn</kbd>）"

msgctxt "The label for the button that opens the Accessibility help dialog from the application menu bar."
msgid "Accessibility"
msgstr "協助工具"

msgctxt "Accessibility help dialog title."
msgid "Accessibility help"
msgstr "無障礙協助"

msgctxt "Assistive technologies label added to each editor editing area informing users about the possibility of opening the accessibility help dialog."
msgid "Press %0 for help."
msgstr "按下 %0 來取得協助。"

msgctxt "Keystroke description for assistive technologies: keystroke for moving focus out of an active dialog window."
msgid "Move focus in and out of an active dialog window"
msgstr "將焦點移入或移出啟用中的對話視窗"

msgctxt "The label of the top-level application menu bar menu containing buttons and features related to the whole document (e.g. export to PDF, import from Word, etc.)."
msgid "MENU_BAR_MENU_FILE"
msgstr "檔案"

msgctxt "The label of the top-level application menu bar menu containing buttons and features related to general editing (e.g. undo, redo, select all, etc.)."
msgid "MENU_BAR_MENU_EDIT"
msgstr "編輯"

msgctxt "The label of the top-level application menu bar menu containing buttons and features related to the view of the editor (e.g. show source)."
msgid "MENU_BAR_MENU_VIEW"
msgstr "檢視"

msgctxt "The label of the top-level application menu bar menu containing buttons and features that insert content (e.g. insert table, insert image, etc.)."
msgid "MENU_BAR_MENU_INSERT"
msgstr "插入"

msgctxt "The label of the top-level application menu bar menu containing buttons and features related to content formatting (e.g. bold, font color, heading, etc.)."
msgid "MENU_BAR_MENU_FORMAT"
msgstr "格式"

msgctxt "The label of the top-level application menu bar menu containing various editor tools (e.g. AI assistant, track changes, etc.)."
msgid "MENU_BAR_MENU_TOOLS"
msgstr "工具"

msgctxt "The label of the top-level application menu bar menu containing buttons and features helping users to learn about the editor (e.g. accessibility help)."
msgid "MENU_BAR_MENU_HELP"
msgstr "說明"

msgctxt "The label of the application menu bar menu containing buttons and features that apply formatting to a text (e.g. bold, italic, etc.)."
msgid "MENU_BAR_MENU_TEXT"
msgstr "文字"

msgctxt "The label of the application menu bar menu containing buttons and features that control the font of the edited content (e.g. font size, font color, etc.)."
msgid "MENU_BAR_MENU_FONT"
msgstr "字型"

msgctxt "The accessible label of the editor menu bar used by assistive technologies."
msgid "Editor menu bar"
msgstr "編輯器選單列"

msgctxt "An error text displayed when user attempted to enter an color that is not in HEX format."
msgid "Please enter a valid color (e.g. \"ff0000\")."
<<<<<<< HEAD
msgstr ""
=======
msgstr "請輸入有效的顏色（例如「ff0000」）。"
>>>>>>> 930edc69
<|MERGE_RESOLUTION|>--- conflicted
+++ resolved
@@ -211,8 +211,4 @@
 
 msgctxt "An error text displayed when user attempted to enter an color that is not in HEX format."
 msgid "Please enter a valid color (e.g. \"ff0000\")."
-<<<<<<< HEAD
-msgstr ""
-=======
-msgstr "請輸入有效的顏色（例如「ff0000」）。"
->>>>>>> 930edc69
+msgstr "請輸入有效的顏色（例如「ff0000」）。"