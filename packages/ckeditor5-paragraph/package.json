--- conflicted
+++ resolved
@@ -18,18 +18,6 @@
     "@ckeditor/ckeditor5-utils": "40.1.0"
   },
   "devDependencies": {
-<<<<<<< HEAD
-    "@ckeditor/ckeditor5-basic-styles": "40.0.0",
-    "@ckeditor/ckeditor5-clipboard": "40.0.0",
-    "@ckeditor/ckeditor5-editor-classic": "40.0.0",
-    "@ckeditor/ckeditor5-engine": "40.0.0",
-    "@ckeditor/ckeditor5-enter": "40.0.0",
-    "@ckeditor/ckeditor5-heading": "40.0.0",
-    "@ckeditor/ckeditor5-link": "40.0.0",
-    "@ckeditor/ckeditor5-typing": "40.0.0",
-    "@ckeditor/ckeditor5-undo": "40.0.0",
-    "typescript": "^5.2.2",
-=======
     "@ckeditor/ckeditor5-basic-styles": "40.1.0",
     "@ckeditor/ckeditor5-clipboard": "40.1.0",
     "@ckeditor/ckeditor5-editor-classic": "40.1.0",
@@ -39,8 +27,7 @@
     "@ckeditor/ckeditor5-link": "40.1.0",
     "@ckeditor/ckeditor5-typing": "40.1.0",
     "@ckeditor/ckeditor5-undo": "40.1.0",
-    "typescript": "^4.8.4",
->>>>>>> 9da565cb
+    "typescript": "^5.2.2",
     "webpack": "^5.58.1",
     "webpack-cli": "^4.9.0"
   },
