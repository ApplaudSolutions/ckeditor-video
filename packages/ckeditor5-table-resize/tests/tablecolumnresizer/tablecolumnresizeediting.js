/**
 * @license Copyright (c) 2003-2022, CKSource Holding sp. z o.o. All rights reserved.
 * For licensing, see LICENSE.md or https://ckeditor.com/legal/ckeditor-oss-license
 */

/* global document */

import TableColumnResizeEditing from '../../src/tablecolumnresize/tablecolumnresizeediting';
import TableColumnResize from '../../src/tablecolumnresize';

// ClassicTestEditor can't be used, as it doesn't handle the focus, which is needed to test resizer visual cues.
import ClassicEditor from '@ckeditor/ckeditor5-editor-classic/src/classiceditor';
import Table from '@ckeditor/ckeditor5-table/src/table';
import TableProperties from '@ckeditor/ckeditor5-table/src/tableproperties';
import { getData as getModelData, setData as setModelData } from '@ckeditor/ckeditor5-engine/src/dev-utils/model';
import Bold from '@ckeditor/ckeditor5-basic-styles/src/bold';
import LinkEditing from '@ckeditor/ckeditor5-link/src/linkediting';
import HighlightEditing from '@ckeditor/ckeditor5-highlight/src/highlightediting';
import TableCaption from '@ckeditor/ckeditor5-table/src/tablecaption';
import TableToolbar from '@ckeditor/ckeditor5-table/src/tabletoolbar';

import { focusEditor } from '@ckeditor/ckeditor5-widget/tests/widgetresize/_utils/utils';
import { modelTable } from '@ckeditor/ckeditor5-table/tests/_utils/utils';
import {
	getDomTable,
	getModelTable,
	getViewTable,
	getColumnWidth,
	getViewColumnWidthsPx,
	getModelColumnWidthsPc,
	getViewColumnWidthsPc,
	getDomTableRects,
	getDomTableCellRects,
	tableColumnResizeMouseSimulator
} from './_utils/utils';
import {
	COLUMN_MIN_WIDTH_IN_PIXELS
} from '../../src/tablecolumnresize/constants';
import {
	clamp
} from '../../src/tablecolumnresize/utils';
import WidgetResize from '@ckeditor/ckeditor5-widget/src/widgetresize';
import Paragraph from '@ckeditor/ckeditor5-paragraph/src/paragraph';

describe( 'TableColumnResizeEditing', () => {
	let model, editor, view, editorElement, contentDirection;
	const PERCENTAGE_PRECISION = 0.001;
	const PIXEL_PRECISION = 1;

	beforeEach( async () => {
		editorElement = document.createElement( 'div' );
		document.body.appendChild( editorElement );
		editor = await createEditor();

		model = editor.model;
		view = editor.editing.view;
		contentDirection = editor.locale.contentLanguageDirection;
	} );

	afterEach( async () => {
		if ( editorElement ) {
			editorElement.remove();
		}

		if ( editor ) {
			await editor.destroy();
		}
	} );

	it( 'should have a proper name', () => {
		expect( TableColumnResizeEditing.pluginName ).to.equal( 'TableColumnResizeEditing' );
	} );

	it( 'should have defined column widths in model', () => {
		setModelData( model, modelTable( [
			[ '00', '01', '02' ],
			[ '10', '11', '12' ]
		], { columnWidths: '25%,25%,50%' } ) );

		const tableWidths = model.document.getRoot().getChild( 0 ).getAttribute( 'columnWidths' );

		expect( tableWidths ).to.be.equal( '25%,25%,50%' );
	} );

	it( 'should have defined col widths in view', () => {
		setModelData( model, modelTable( [
			[ '00', '01', '02' ],
			[ '10', '11', '12' ]
		], { columnWidths: '25%,25%,50%' } ) );

		const viewColWidths = [];

		for ( const item of view.createRangeIn( view.document.getRoot() ) ) {
			if ( item.item.is( 'element', 'col' ) ) {
				viewColWidths.push( item.item.getStyle( 'width' ) );
			}
		}

		expect( viewColWidths ).to.be.deep.equal( [ '25%', '25%', '50%' ] );
	} );

	describe( 'conversion', () => {
		describe( 'upcast', () => {
			it( 'the width style to tableWidth attribute correctly', () => {
				editor.setData(
					`<figure class="table" style="width: 100%">
						<table>
							<colgroup>
								<col style="width:50%;">
								<col style="width:50%;">
							</colgroup>
							<tbody>
								<tr>
									<td>11</td>
									<td>12</td>
								</tr>
							</tbody>
						</table>
					</figure>`
				);

				expect( getModelData( model, { withoutSelection: true } ) ).to.equal(
					'<table columnWidths="50%,50%" tableWidth="100%">' +
						'<tableRow>' +
							'<tableCell>' +
								'<paragraph>11</paragraph>' +
							'</tableCell>' +
							'<tableCell>' +
								'<paragraph>12</paragraph>' +
							'</tableCell>' +
						'</tableRow>' +
					'</table>'
				);
			} );

			describe( 'when upcasting <colgroup> attribute', () => {
				it( 'should handle the correct number of <col> elements', () => {
					editor.setData(
						`<figure class="table">
							<table>
								<colgroup>
									<col style="width:33.33%;">
									<col style="width:33.33%;">
									<col style="width:33.34%;">
								</colgroup>
								<tbody>
									<tr>
										<td>11</td>
										<td>12</td>
										<td>13</td>
									</tr>
								</tbody>
							</table>
						</figure>`
					);

					expect( getModelData( model, { withoutSelection: true } ) ).to.equal(
						'<table columnWidths="33.33%,33.33%,33.34%">' +
							'<tableRow>' +
								'<tableCell>' +
									'<paragraph>11</paragraph>' +
								'</tableCell>' +
								'<tableCell>' +
									'<paragraph>12</paragraph>' +
								'</tableCell>' +
								'<tableCell>' +
									'<paragraph>13</paragraph>' +
								'</tableCell>' +
							'</tableRow>' +
						'</table>'
					);
				} );

				it( 'should handle too small number of <col> elements', () => {
					editor.setData(
						`<figure class="table">
							<table>
								<colgroup>
									<col style="width:33.33%;">
									<col style="width:33.33%;">
								</colgroup>
								<tbody>
									<tr>
										<td>11</td>
										<td>12</td>
										<td>13</td>
									</tr>
								</tbody>
							</table>
						</figure>`
					);

					expect( getModelData( model, { withoutSelection: true } ) ).to.equal(
						'<table columnWidths="33.33%,33.33%,33.34%">' +
							'<tableRow>' +
								'<tableCell>' +
									'<paragraph>11</paragraph>' +
								'</tableCell>' +
								'<tableCell>' +
									'<paragraph>12</paragraph>' +
								'</tableCell>' +
								'<tableCell>' +
									'<paragraph>13</paragraph>' +
								'</tableCell>' +
							'</tableRow>' +
						'</table>'
					);
				} );

				it( 'should handle too big number of <col> elements', () => {
					editor.setData(
						`<figure class="table">
							<table>
								<colgroup>
									<col style="width:33.33%;">
									<col style="width:33.33%;">
									<col style="width:33.33%;">
									<col style="width:33.33%;">
								</colgroup>
								<tbody>
									<tr>
										<td>11</td>
										<td>12</td>
										<td>13</td>
									</tr>
								</tbody>
							</table>
						</figure>`
					);

					expect( getModelData( model, { withoutSelection: true } ) ).to.equal(
						'<table columnWidths="33.33%,33.33%,33.34%">' +
							'<tableRow>' +
								'<tableCell>' +
									'<paragraph>11</paragraph>' +
								'</tableCell>' +
								'<tableCell>' +
									'<paragraph>12</paragraph>' +
								'</tableCell>' +
								'<tableCell>' +
									'<paragraph>13</paragraph>' +
								'</tableCell>' +
							'</tableRow>' +
						'</table>'
					);
				} );

				it( 'should handle the incorrect elements inside', () => {
					editor.setData(
						`<figure class="table">
							<table>
								<colgroup>
									<p style="width:33.33%;"></p>
								</colgroup>
								<tbody>
									<tr>
										<td>11</td>
										<td>12</td>
										<td>13</td>
									</tr>
								</tbody>
							</table>
						</figure>`
					);

					expect( getModelData( model, { withoutSelection: true } ) ).to.equal(
						'<table columnWidths="33.33%,33.33%,33.34%">' +
							'<tableRow>' +
								'<tableCell>' +
									'<paragraph>11</paragraph>' +
								'</tableCell>' +
								'<tableCell>' +
									'<paragraph>12</paragraph>' +
								'</tableCell>' +
								'<tableCell>' +
									'<paragraph>13</paragraph>' +
								'</tableCell>' +
							'</tableRow>' +
						'</table>'
					);
				} );
			} );
		} );

		describe( 'downcast', () => {
			it( 'the tableWidth attribute correctly', () => {
				setModelData( model, modelTable( [
					[ '11', '12' ]
				], { columnWidths: '50%,50%', tableWidth: '100%' } ) );

				expect( editor.getData() ).to.equal(
					'<figure class="table" style="width:100%;">' +
						'<table>' +
							'<colgroup>' +
								'<col style="width:50%;">' +
								'<col style="width:50%;">' +
							'</colgroup>' +
							'<tbody>' +
								'<tr>' +
									'<td>11</td>' +
									'<td>12</td>' +
								'</tr>' +
							'</tbody>' +
						'</table>' +
					'</figure>'
				);
			} );
		} );

		describe( 'model change integration', () => {
			describe( 'and the widhtStrategy is "manualWidth"', () => {
				it( 'should create resizers when table is inserted', () => {
					editor.execute( 'insertTable' );

					model.change( writer => {
						const table = model.document.getRoot().getChild( 0 );

						writer.setAttribute( 'widthStrategy', 'manualWidth', table );
					} );

					const domTable = getDomTable( view );
					const resizers = Array.from( domTable.querySelectorAll( '.table-column-resizer' ) );

					expect( resizers.length ).to.equal( 4 );
				} );

				it( 'should create resizers when row is inserted', () => {
					setModelData( model, modelTable( [
						[ '00', '01', '02' ],
						[ '10', '11', '[12]' ]
					], { columnWidths: '25%,25%,50%' } ) );

					editor.execute( 'insertTableRowBelow' );

					const domTable = getDomTable( view );
					const resizers = Array.from( domTable.querySelectorAll( '.table-column-resizer' ) );

					expect( resizers.length ).to.equal( 9 );
				} );

				it( 'should create resizers when cell from splitting is inserted', () => {
					setModelData( model, modelTable( [
						[ '00', '01', '02' ],
						[ '10', '11', '[12]' ]
					], { columnWidths: '25%,25%,50%' } ) );

					editor.execute( 'splitTableCellVertically' );

					const domTable = getDomTable( view );
					const resizers = Array.from( domTable.querySelectorAll( '.table-column-resizer' ) );

					expect( resizers.length ).to.equal( 7 );
				} );
			} );
		} );
	} );

	describe( 'post-fixer', () => {
		describe( 'correctly assigns the "columnIndex" reference in internal column index map', () => {
			it( 'when the column is added at the beginning', () => {
				setModelData( model, modelTable( [
					[ '[00]', '01', '02' ],
					[ '10', '11', '12' ]
				], { columnWidths: '25%,25%,50%' } ) );

				editor.execute( 'insertTableColumnLeft' );

				const expectedIndexes = {
					'00': 1,
					'01': 2,
					'02': 3,
					'10': 1,
					'11': 2,
					'12': 3
				};

				const wholeContentRange = model.createRangeIn( model.document.getRoot() );

				for ( const item of wholeContentRange ) {
					if ( item.item.is( 'element', 'tableCell' ) && item.item.getChild( 0 ).getChild( 0 ) ) {
						const text = item.item.getChild( 0 ).getChild( 0 ).data;

						expect( getColumnIndex( item.item, editor ) ).to.equal( expectedIndexes[ text ] );
					}
				}
			} );

			it( 'when the column is added in the middle', () => {
				setModelData( model, modelTable( [
					[ '[00]', '01', '02' ],
					[ '10', '11', '12' ]
				], { columnWidths: '25%,25%,50%' } ) );

				editor.execute( 'insertTableColumnRight' );

				const expectedIndexes = {
					'00': 0,
					'01': 2,
					'02': 3,
					'10': 0,
					'11': 2,
					'12': 3
				};

				const wholeContentRange = model.createRangeIn( model.document.getRoot() );

				for ( const item of wholeContentRange ) {
					if ( item.item.is( 'element', 'tableCell' ) && item.item.getChild( 0 ).getChild( 0 ) ) {
						const text = item.item.getChild( 0 ).getChild( 0 ).data;

						expect( getColumnIndex( item.item, editor ) ).to.equal( expectedIndexes[ text ] );
					}
				}
			} );

			it( 'when the column is added at the end', () => {
				setModelData( model, modelTable( [
					[ '00', '01', '[02]' ],
					[ '10', '11', '12' ]
				], { columnWidths: '25%,25%,50%' } ) );

				editor.execute( 'insertTableColumnRight' );

				const expectedIndexes = {
					'00': 0,
					'01': 1,
					'02': 2,
					'10': 0,
					'11': 1,
					'12': 2
				};

				const wholeContentRange = model.createRangeIn( model.document.getRoot() );

				for ( const item of wholeContentRange ) {
					if ( item.item.is( 'element', 'tableCell' ) && item.item.getChild( 0 ).getChild( 0 ) ) {
						const text = item.item.getChild( 0 ).getChild( 0 ).data;

						expect( getColumnIndex( item.item, editor ) ).to.equal( expectedIndexes[ text ] );
					}
				}
			} );

			it( 'when the fist column is removed', () => {
				setModelData( model, modelTable( [
					[ '[00]', '01', '02' ],
					[ '10', '11', '12' ]
				], { columnWidths: '25%,25%,50%' } ) );

				editor.execute( 'removeTableColumn' );

				const expectedIndexes = {
					'01': 0,
					'02': 1,
					'11': 0,
					'12': 1
				};

				const wholeContentRange = model.createRangeIn( model.document.getRoot() );

				for ( const item of wholeContentRange ) {
					if ( item.item.is( 'element', 'tableCell' ) && item.item.getChild( 0 ).getChild( 0 ) ) {
						const text = item.item.getChild( 0 ).getChild( 0 ).data;

						expect( getColumnIndex( item.item, editor ) ).to.equal( expectedIndexes[ text ] );
					}
				}
			} );

			it( 'when the middle column is removed', () => {
				setModelData( model, modelTable( [
					[ '00', '[01]', '02' ],
					[ '10', '11', '12' ]
				], { columnWidths: '25%,25%,50%' } ) );

				editor.execute( 'removeTableColumn' );

				const expectedIndexes = {
					'00': 0,
					'02': 1,
					'10': 0,
					'12': 1
				};

				const wholeContentRange = model.createRangeIn( model.document.getRoot() );

				for ( const item of wholeContentRange ) {
					if ( item.item.is( 'element', 'tableCell' ) && item.item.getChild( 0 ).getChild( 0 ) ) {
						const text = item.item.getChild( 0 ).getChild( 0 ).data;

						expect( getColumnIndex( item.item, editor ) ).to.equal( expectedIndexes[ text ] );
					}
				}
			} );

			it( 'when the last column is removed', () => {
				setModelData( model, modelTable( [
					[ '00', '01', '[02]' ],
					[ '10', '11', '12' ]
				], { columnWidths: '25%,25%,50%' } ) );

				editor.execute( 'removeTableColumn' );

				const expectedIndexes = {
					'00': 0,
					'01': 1,
					'10': 0,
					'11': 1
				};

				const wholeContentRange = model.createRangeIn( model.document.getRoot() );

				for ( const item of wholeContentRange ) {
					if ( item.item.is( 'element', 'tableCell' ) && item.item.getChild( 0 ).getChild( 0 ) ) {
						const text = item.item.getChild( 0 ).getChild( 0 ).data;

						expect( getColumnIndex( item.item, editor ) ).to.equal( expectedIndexes[ text ] );
					}
				}
			} );
		} );

		it( 'transfers the inline cell width to the whole column', () => {
			setModelData( model, modelTable( [
				[ '00', '01', '[02]' ],
				[ '10', '11', '12' ]
			], { columnWidths: '25%,25%,50%' } ) );

			const table = model.document.getRoot().getChild( 0 );

			setInitialWidthsInPx( editor, null, 201 );

			model.change( writer => {
				const cell = table.getChild( 1 ).getChild( 1 );

				writer.setAttribute( 'width', '100px', cell );
			} );

			const tableWidths = table.getAttribute( 'columnWidths' );

			expect( tableWidths ).to.be.equal( '25%,50%,25%' );

			const finalViewColumnWidthsPx = getViewColumnWidthsPx( getDomTable( view ) );

			expect( Math.abs( 100 - finalViewColumnWidthsPx[ 1 ] ) < PIXEL_PRECISION ).to.be.true;
		} );

		it( 'should find and allow for resizing nested tables', () => {
			editor.setData(
				`<figure class="table">
					<table>
						<tbody
							<tr>
								<td>
									<figure class="table">
										<table>
											<tbody>
												<tr>
													<td>20</td>
													<td>21</td>
												</tr>
											</tbody>
										</table>
									</figure>
								</td>
								<td>11</td>
							</tr>
						</tbody>
					</table>
				</figure>`
			);

			expect( document.getElementsByClassName( 'table-column-resizer' ).length ).to.equal( 4 );
		} );
	} );

	describe( 'does not resize', () => {
		it( 'without dragging', () => {
			// Test-specific.
			const columnToResizeIndex = 0;
			const mouseMovementVector = { x: 0, y: 0 };

			setModelData( model, modelTable( [
				[ '00', '01', '02' ],
				[ '10', '11', '12' ]
			], { columnWidths: '20%,25%,55%' } ) );

			// Test-agnostic.
			const initialViewColumnWidthsPx = getViewColumnWidthsPx( getDomTable( view ) );

			tableColumnResizeMouseSimulator.resize( editor, getDomTable( view ), columnToResizeIndex, mouseMovementVector, 1 );

			const finalModelColumnWidthsPc = getModelColumnWidthsPc( getModelTable( model ) );

			assertModelWidthsSum( finalModelColumnWidthsPc );

			const finalViewColumnWidthsPc = getViewColumnWidthsPc( getViewTable( view ) );

			assertModelViewSync( finalModelColumnWidthsPc, finalViewColumnWidthsPc );

			const finalViewColumnWidthsPx = getViewColumnWidthsPx( getDomTable( view ) );
			const expectedViewColumnWidthsPx = calculateExpectedWidthPixels(
				initialViewColumnWidthsPx,
				mouseMovementVector,
				contentDirection,
				columnToResizeIndex
			);

			assertViewPixelWidths( finalViewColumnWidthsPx, expectedViewColumnWidthsPx );
		} );
	} );

	describe( 'while resizing', () => {
		describe( 'right or left', () => {
			it( 'shrinks the first table column on dragging left', () => {
				// Test-specific.
				const columnToResizeIndex = 0;
				const mouseMovementVector = { x: -10, y: 0 };

				setModelData( model, modelTable( [
					[ '00', '01', '02' ],
					[ '10', '11', '12' ]
				], { columnWidths: '25%,25%,50%' } ) );

				// Test-agnostic.
				const initialViewColumnWidthsPx = getViewColumnWidthsPx( getDomTable( view ) );

				tableColumnResizeMouseSimulator.resize( editor, getDomTable( view ), columnToResizeIndex, mouseMovementVector );

				const finalModelColumnWidthsPc = getModelColumnWidthsPc( getModelTable( model ) );

				assertModelWidthsSum( finalModelColumnWidthsPc );

				const finalViewColumnWidthsPc = getViewColumnWidthsPc( getViewTable( view ) );

				assertModelViewSync( finalModelColumnWidthsPc, finalViewColumnWidthsPc );

				const finalViewColumnWidthsPx = getViewColumnWidthsPx( getDomTable( view ) );
				const expectedViewColumnWidthsPx = calculateExpectedWidthPixels(
					initialViewColumnWidthsPx,
					mouseMovementVector,
					contentDirection,
					columnToResizeIndex
				);

				assertViewPixelWidths( finalViewColumnWidthsPx, expectedViewColumnWidthsPx );
			} );

			it( 'expands the first table column on dragging right', () => {
				// Test-specific.
				const columnToResizeIndex = 0;
				const mouseMovementVector = { x: 10, y: 0 };

				setModelData( model, modelTable( [
					[ '00', '01', '02' ],
					[ '10', '11', '12' ]
				], { columnWidths: '25%,25%,50%' } ) );

				// Test-agnostic.
				const initialViewColumnWidthsPx = getViewColumnWidthsPx( getDomTable( view ) );

				tableColumnResizeMouseSimulator.resize( editor, getDomTable( view ), columnToResizeIndex, mouseMovementVector );

				const finalModelColumnWidthsPc = getModelColumnWidthsPc( getModelTable( model ) );

				assertModelWidthsSum( finalModelColumnWidthsPc );

				const finalViewColumnWidthsPc = getViewColumnWidthsPc( getViewTable( view ) );

				assertModelViewSync( finalModelColumnWidthsPc, finalViewColumnWidthsPc );

				const finalViewColumnWidthsPx = getViewColumnWidthsPx( getDomTable( view ) );
				const expectedViewColumnWidthsPx = calculateExpectedWidthPixels(
					initialViewColumnWidthsPx,
					mouseMovementVector,
					contentDirection,
					columnToResizeIndex
				);

				assertViewPixelWidths( finalViewColumnWidthsPx, expectedViewColumnWidthsPx );
			} );

			it( 'shrinks the last column on dragging left', () => {
				// Test-specific.
				const columnToResizeIndex = 2;
				const mouseMovementVector = { x: -10, y: 0 };

				setModelData( model, modelTable( [
					[ '00', '01', '02' ],
					[ '10', '11', '12' ]
				], { columnWidths: '25%,25%,50%' } ) );

				// Test-agnostic.
				const initialViewColumnWidthsPx = getViewColumnWidthsPx( getDomTable( view ) );

				tableColumnResizeMouseSimulator.resize( editor, getDomTable( view ), columnToResizeIndex, mouseMovementVector );

				const finalModelColumnWidthsPc = getModelColumnWidthsPc( getModelTable( model ) );

				assertModelWidthsSum( finalModelColumnWidthsPc );

				const finalViewColumnWidthsPc = getViewColumnWidthsPc( getViewTable( view ) );

				assertModelViewSync( finalModelColumnWidthsPc, finalViewColumnWidthsPc );

				const finalViewColumnWidthsPx = getViewColumnWidthsPx( getDomTable( view ) );
				const expectedViewColumnWidthsPx = calculateExpectedWidthPixels(
					initialViewColumnWidthsPx,
					mouseMovementVector,
					contentDirection,
					columnToResizeIndex
				);

				assertViewPixelWidths( finalViewColumnWidthsPx, expectedViewColumnWidthsPx );
			} );

			it( 'does not remove column when it was shrinked to negative width', () => {
				// Test-specific.
				setModelData( model, modelTable( [
					[ '00', '01', '02' ],
					[ '10', '11', '12' ]
				], { columnWidths: '20%,25%,55%' } ) );

				const columnToResizeIndex = 1;
				const initialColumnWidth = getColumnWidth( getDomTable( view ), columnToResizeIndex );
				const mouseMovementVector = { x: -( initialColumnWidth * 1.05 ), y: 0 };

				// Test-agnostic.
				const initialViewColumnWidthsPx = getViewColumnWidthsPx( getDomTable( view ) );

				tableColumnResizeMouseSimulator.resize( editor, getDomTable( view ), columnToResizeIndex, mouseMovementVector );

				const finalModelColumnWidthsPc = getModelColumnWidthsPc( getModelTable( model ) );

				assertModelWidthsSum( finalModelColumnWidthsPc );

				const finalViewColumnWidthsPc = getViewColumnWidthsPc( getViewTable( view ) );

				assertModelViewSync( finalModelColumnWidthsPc, finalViewColumnWidthsPc );

				const finalViewColumnWidthsPx = getViewColumnWidthsPx( getDomTable( view ) );
				const expectedViewColumnWidthsPx = calculateExpectedWidthPixels(
					initialViewColumnWidthsPx,
					mouseMovementVector,
					contentDirection,
					columnToResizeIndex
				);

				assertViewPixelWidths( finalViewColumnWidthsPx, expectedViewColumnWidthsPx );

				expect( view.document.getRoot()
					.getChild( 0 ) // figure
					.getChild( 1 ) // table
					.getChild( 1 ) // tbody
					.getChild( 0 ) // tr
					.childCount
				).to.equal( 3 );
			} );

			it( 'does not remove column when adjacent column was expanded over it', () => {
				// Test-specific.
				setModelData( model, modelTable( [
					[ '00', '01', '02' ],
					[ '10', '11', '12' ]
				], { columnWidths: '20%,25%,55%' } ) );

				const columnToResizeIndex = 0;
				const initialColumnWidth = getColumnWidth( getDomTable( view ), columnToResizeIndex );
				const mouseMovementVector = { x: ( initialColumnWidth * 1.05 ), y: 0 };

				// Test-agnostic.
				const initialViewColumnWidthsPx = getViewColumnWidthsPx( getDomTable( view ) );

				tableColumnResizeMouseSimulator.resize( editor, getDomTable( view ), columnToResizeIndex, mouseMovementVector );

				const finalModelColumnWidthsPc = getModelColumnWidthsPc( getModelTable( model ) );

				assertModelWidthsSum( finalModelColumnWidthsPc );

				const finalViewColumnWidthsPc = getViewColumnWidthsPc( getViewTable( view ) );

				assertModelViewSync( finalModelColumnWidthsPc, finalViewColumnWidthsPc );

				const finalViewColumnWidthsPx = getViewColumnWidthsPx( getDomTable( view ) );
				const expectedViewColumnWidthsPx = calculateExpectedWidthPixels(
					initialViewColumnWidthsPx,
					mouseMovementVector,
					contentDirection,
					columnToResizeIndex
				);

				assertViewPixelWidths( finalViewColumnWidthsPx, expectedViewColumnWidthsPx );

				expect( view.document.getRoot()
					.getChild( 0 ) // figure
					.getChild( 1 ) // table
					.getChild( 1 ) // tbody
					.getChild( 0 ) // tr
					.childCount
				).to.equal( 3 );
			} );

			it( 'resizes column with a colspan in the first row', () => {
				// Test-specific.
				const columnToResizeIndex = 0;
				const mouseMovementVector = { x: -10, y: 0 };

				setModelData( model, modelTable( [
					[ { contents: '00', colspan: 2 }, '02' ],
					[ '10', '11', '12' ],
					[ '20', '21', '22' ]
				], { columnWidths: '20%,25%,55%' } ) );

				// Test-agnostic.
				const initialViewColumnWidthsPx = getViewColumnWidthsPx( getDomTable( view ) );

				tableColumnResizeMouseSimulator.resize( editor, getDomTable( view ), columnToResizeIndex, mouseMovementVector, 1 );

				const finalModelColumnWidthsPc = getModelColumnWidthsPc( getModelTable( model ) );

				assertModelWidthsSum( finalModelColumnWidthsPc );

				const finalViewColumnWidthsPc = getViewColumnWidthsPc( getViewTable( view ) );

				assertModelViewSync( finalModelColumnWidthsPc, finalViewColumnWidthsPc );

				const finalViewColumnWidthsPx = getViewColumnWidthsPx( getDomTable( view ) );
				const expectedViewColumnWidthsPx = calculateExpectedWidthPixels(
					initialViewColumnWidthsPx,
					mouseMovementVector,
					contentDirection,
					columnToResizeIndex
				);

				assertViewPixelWidths( finalViewColumnWidthsPx, expectedViewColumnWidthsPx );
			} );

			it( 'resizes correct column with a rowspan in the last column', () => {
				// Test-specific.
				const columnToResizeIndex = 1;
				const mouseMovementVector = { x: -10, y: 0 };

				setModelData( model, modelTable( [
					[ '00', '01', { contents: '02', rowspan: 3 } ],
					[ '10', '11' ],
					[ '20', '21' ]
				], { columnWidths: '20%,25%,55%' } ) );

				// Test-agnostic.
				const initialViewColumnWidthsPx = getViewColumnWidthsPx( getDomTable( view ) );

				tableColumnResizeMouseSimulator.resize( editor, getDomTable( view ), columnToResizeIndex, mouseMovementVector, 2 );

				const finalModelColumnWidthsPc = getModelColumnWidthsPc( getModelTable( model ) );

				assertModelWidthsSum( finalModelColumnWidthsPc );

				const finalViewColumnWidthsPc = getViewColumnWidthsPc( getViewTable( view ) );

				assertModelViewSync( finalModelColumnWidthsPc, finalViewColumnWidthsPc );

				const finalViewColumnWidthsPx = getViewColumnWidthsPx( getDomTable( view ) );
				const expectedViewColumnWidthsPx = calculateExpectedWidthPixels(
					initialViewColumnWidthsPx,
					mouseMovementVector,
					contentDirection,
					columnToResizeIndex
				);

				assertViewPixelWidths( finalViewColumnWidthsPx, expectedViewColumnWidthsPx );
			} );

			describe( 'in editor with TableProperties, where there are 2 tables: centered and aligned', () => {
				let editor, view, editorElement;

				beforeEach( async () => {
					editorElement = document.createElement( 'div' );
					document.body.appendChild( editorElement );
					editor = await createEditor( null, [ TableProperties ] );

					view = editor.editing.view;
					contentDirection = editor.locale.contentLanguageDirection;
				} );

				afterEach( async () => {
					if ( editorElement ) {
						editorElement.remove();
					}

					if ( editor ) {
						await editor.destroy();
					}
				} );

				it( 'shrinks the table twice as much when resizing centered table as compared to aligned table', () => {
					const columnToResizeIndex = 1;
					const mouseMovementVector = { x: -10, y: 0 };

					editor.setData(
						`<figure class="table" style="float:left;">
							<table>
								<tbody>
									<tr>
										<td>11</td>
										<td>12</td>
									</tr>
								</tbody>
							</table>
						</figure>`
					);

					tableColumnResizeMouseSimulator.resize( editor, getDomTable( view ), columnToResizeIndex, mouseMovementVector, 0 );

					const alignedTableColumnWidthsPx = getViewColumnWidthsPx( getDomTable( view ) );

					editor.setData(
						`<figure class="table">
							<table>
								<tbody>
									<tr>
										<td>11</td>
										<td>12</td>
									</tr>
								</tbody>
							</table>
						</figure>`
					);

					tableColumnResizeMouseSimulator.resize( editor, getDomTable( view ), columnToResizeIndex, mouseMovementVector, 0 );

					const centeredTableColumnWidthsPx = getViewColumnWidthsPx( getDomTable( view ) );
					const widthDifference = centeredTableColumnWidthsPx[ 1 ] - alignedTableColumnWidthsPx[ 1 ];

					expect( Math.abs( widthDifference - mouseMovementVector.x ) < PIXEL_PRECISION ).to.be.true;
				} );
			} );

			describe( 'nested table ', () => {
				it( 'correctly shrinks when the last column is dragged to the left', () => {
					// Test-specific.
					const columnToResizeIndex = 1;
					const mouseMovementVector = { x: -10, y: 0 };

					setModelData( editor.model,
						'<table columnWidths="100%">' +
							'<tableRow>' +
								'<tableCell>' +
									'[<table columnWidths="50%,50%">' +
										'<tableRow>' +
											'<tableCell>' +
												'<paragraph>foo</paragraph>' +
											'</tableCell>' +
											'<tableCell>' +
												'<paragraph>bar</paragraph>' +
											'</tableCell>' +
										'</tableRow>' +
									'</table>]' +
								'</tableCell>' +
							'</tableRow>' +
						'</table>'
					);

					const modelNestedTable = model.document.selection.getSelectedElement();
					const domNestedTable = getDomTable( view ).querySelectorAll( 'table' )[ 1 ];
					const viewNestedTable = view.document.selection.getSelectedElement().getChild( 1 );

					setInitialWidthsInPx( editor, viewNestedTable, 201, 300 );

					// Test-agnostic.
					const initialViewColumnWidthsPx = getViewColumnWidthsPx( domNestedTable );

					tableColumnResizeMouseSimulator.resize( editor, domNestedTable, columnToResizeIndex, mouseMovementVector, 0 );

					const finalModelColumnWidthsPc = getModelColumnWidthsPc( modelNestedTable );

					assertModelWidthsSum( finalModelColumnWidthsPc );

					const finalViewColumnWidthsPc = getViewColumnWidthsPc( viewNestedTable );

					assertModelViewSync( finalModelColumnWidthsPc, finalViewColumnWidthsPc );

					const finalViewColumnWidthsPx = getViewColumnWidthsPx( domNestedTable );
					const expectedViewColumnWidthsPx = calculateExpectedWidthPixels(
						initialViewColumnWidthsPx,
						mouseMovementVector,
						contentDirection,
						columnToResizeIndex
					);

					assertViewPixelWidths( finalViewColumnWidthsPx, expectedViewColumnWidthsPx );

					expect( getModelData( model, { withoutSelection: true } ) ).to.equal(
						'<table columnWidths="100%">' +
							'<tableRow>' +
								'<tableCell>' +
									'<table columnWidths="55.56%,44.44%" tableWidth="63.11%">' +
										'<tableRow>' +
											'<tableCell>' +
												'<paragraph>foo</paragraph>' +
											'</tableCell>' +
											'<tableCell>' +
												'<paragraph>bar</paragraph>' +
											'</tableCell>' +
										'</tableRow>' +
									'</table>' +
								'</tableCell>' +
							'</tableRow>' +
						'</table>'
					);
				} );

				it( 'correctly expands when the last column is dragged to the right', () => {
					// Test-specific.
					const columnToResizeIndex = 1;
					const mouseMovementVector = { x: 10, y: 0 };

					setModelData( editor.model,
						'<table columnWidths="100%">' +
							'<tableRow>' +
								'<tableCell>' +
									'[<table tableWidth="90%" columnWidths="50%,50%">' +
										'<tableRow>' +
											'<tableCell>' +
												'<paragraph>foo</paragraph>' +
											'</tableCell>' +
											'<tableCell>' +
												'<paragraph>bar</paragraph>' +
											'</tableCell>' +
										'</tableRow>' +
									'</table>]' +
								'</tableCell>' +
							'</tableRow>' +
						'</table>'
					);

					const modelNestedTable = model.document.selection.getSelectedElement();
					const domNestedTable = getDomTable( view ).querySelectorAll( 'table' )[ 1 ];
					const viewNestedTable = view.document.selection.getSelectedElement().getChild( 1 );

					setInitialWidthsInPx( editor, viewNestedTable, 201, 300 );

					// Test-agnostic.
					const initialViewColumnWidthsPx = getViewColumnWidthsPx( domNestedTable );

					tableColumnResizeMouseSimulator.resize( editor, domNestedTable, columnToResizeIndex, mouseMovementVector, 0 );

					const finalModelColumnWidthsPc = getModelColumnWidthsPc( modelNestedTable );

					assertModelWidthsSum( finalModelColumnWidthsPc );

					const finalViewColumnWidthsPc = getViewColumnWidthsPc( viewNestedTable );

					assertModelViewSync( finalModelColumnWidthsPc, finalViewColumnWidthsPc );

					const finalViewColumnWidthsPx = getViewColumnWidthsPx( domNestedTable );
					const expectedViewColumnWidthsPx = calculateExpectedWidthPixels(
						initialViewColumnWidthsPx,
						mouseMovementVector,
						contentDirection,
						columnToResizeIndex
					);

					assertViewPixelWidths( finalViewColumnWidthsPx, expectedViewColumnWidthsPx );

					expect( getModelData( model, { withoutSelection: true } ) ).to.equal(
						'<table columnWidths="100%">' +
							'<tableRow>' +
<<<<<<< HEAD
								'<tableCell>' +
									'<table columnWidths="45.45%,54.55%" tableWidth="77.13%">' +
=======
								'<tableCell columnIndex="0">' +
									'<table columnWidths="45.45%,54.55%" tableWidth="77.14%">' +
>>>>>>> 2c5774cb
										'<tableRow>' +
											'<tableCell>' +
												'<paragraph>foo</paragraph>' +
											'</tableCell>' +
											'<tableCell>' +
												'<paragraph>bar</paragraph>' +
											'</tableCell>' +
										'</tableRow>' +
									'</table>' +
								'</tableCell>' +
							'</tableRow>' +
						'</table>'
					);
				} );

				it( 'correctly updates the widths of the columns, when any of the inside ones has been resized', () => {
					// Test-specific.
					const columnToResizeIndex = 1;
					const mouseMovementVector = { x: 10, y: 0 };

					setModelData( editor.model,
						'<table columnWidths="100%">' +
							'<tableRow>' +
								'<tableCell>' +
									'[<table columnWidths="25%,25%,50%" tableWidth="100%">' +
										'<tableRow>' +
											'<tableCell>' +
												'<paragraph>foo</paragraph>' +
											'</tableCell>' +
											'<tableCell>' +
												'<paragraph>bar</paragraph>' +
											'</tableCell>' +
											'<tableCell>' +
												'<paragraph>baz</paragraph>' +
											'</tableCell>' +
										'</tableRow>' +
									'</table>]' +
								'</tableCell>' +
							'</tableRow>' +
						'</table>'
					);

					const modelNestedTable = model.document.selection.getSelectedElement();
					const domNestedTable = getDomTable( view ).querySelectorAll( 'table' )[ 1 ];
					const viewNestedTable = view.document.selection.getSelectedElement().getChild( 1 );

					setInitialWidthsInPx( editor, viewNestedTable, null, 300 );

					// Test-agnostic.
					const initialViewColumnWidthsPx = getViewColumnWidthsPx( domNestedTable );

					tableColumnResizeMouseSimulator.resize( editor, domNestedTable, columnToResizeIndex, mouseMovementVector, 0 );

					const finalModelColumnWidthsPc = getModelColumnWidthsPc( modelNestedTable );

					assertModelWidthsSum( finalModelColumnWidthsPc );

					const finalViewColumnWidthsPc = getViewColumnWidthsPc( viewNestedTable );

					assertModelViewSync( finalModelColumnWidthsPc, finalViewColumnWidthsPc );

					const finalViewColumnWidthsPx = getViewColumnWidthsPx( domNestedTable );

					const expectedViewColumnWidthsPx = calculateExpectedWidthPixels(
						initialViewColumnWidthsPx,
						mouseMovementVector,
						contentDirection,
						columnToResizeIndex
					);
					assertViewPixelWidths( finalViewColumnWidthsPx, expectedViewColumnWidthsPx );

					expect( getModelData( model, { withoutSelection: true } ) ).to.equal(
						'<table columnWidths="100%">' +
							'<tableRow>' +
								'<tableCell>' +
									'<table columnWidths="25%,28.52%,46.48%" tableWidth="100%">' +
										'<tableRow>' +
											'<tableCell>' +
												'<paragraph>foo</paragraph>' +
											'</tableCell>' +
											'<tableCell>' +
												'<paragraph>bar</paragraph>' +
											'</tableCell>' +
											'<tableCell>' +
												'<paragraph>baz</paragraph>' +
											'</tableCell>' +
										'</tableRow>' +
									'</table>' +
								'</tableCell>' +
							'</tableRow>' +
						'</table>'
					);
				} );
			} );
		} );

		describe( 'right or left (RTL)', () => {
			beforeEach( async () => {
				if ( editor ) {
					await editor.destroy();
				}

				editor = await createEditor( {
					language: 'ar'
				} );

				model = editor.model;
				view = editor.editing.view;
				contentDirection = editor.locale.contentLanguageDirection;
			} );

			it( 'shrinks the first table column on dragging right', () => {
				// Test-specific.
				setModelData( model, modelTable( [
					[ '00', '01', '02' ],
					[ '10', '11', '12' ]
				], { columnWidths: '25%,25%,50%' } ) );

				const columnToResizeIndex = 0;
				const mouseMovementVector = { x: 10, y: 0 };

				// Test-agnostic.
				const initialViewColumnWidthsPx = getViewColumnWidthsPx( getDomTable( view ) );

				tableColumnResizeMouseSimulator.resize( editor, getDomTable( view ), columnToResizeIndex, mouseMovementVector );

				const finalModelColumnWidthsPc = getModelColumnWidthsPc( getModelTable( model ) );

				assertModelWidthsSum( finalModelColumnWidthsPc );

				const finalViewColumnWidthsPc = getViewColumnWidthsPc( getViewTable( view ) );

				assertModelViewSync( finalModelColumnWidthsPc, finalViewColumnWidthsPc );

				const finalViewColumnWidthsPx = getViewColumnWidthsPx( getDomTable( view ) );
				const expectedViewColumnWidthsPx = calculateExpectedWidthPixels(
					initialViewColumnWidthsPx,
					mouseMovementVector,
					contentDirection,
					columnToResizeIndex
				);

				assertViewPixelWidths( finalViewColumnWidthsPx, expectedViewColumnWidthsPx );
			} );

			it( 'expands the first table column on dragging left', () => {
				// Test-specific.
				setModelData( model, modelTable( [
					[ '00', '01', '02' ],
					[ '10', '11', '12' ]
				], { columnWidths: '25%,25%,50%' } ) );

				const columnToResizeIndex = 0;
				const mouseMovementVector = { x: -10, y: 0 };

				// Test-agnostic.
				const initialViewColumnWidthsPx = getViewColumnWidthsPx( getDomTable( view ) );

				tableColumnResizeMouseSimulator.resize( editor, getDomTable( view ), columnToResizeIndex, mouseMovementVector );

				const finalModelColumnWidthsPc = getModelColumnWidthsPc( getModelTable( model ) );

				assertModelWidthsSum( finalModelColumnWidthsPc );

				const finalViewColumnWidthsPc = getViewColumnWidthsPc( getViewTable( view ) );

				assertModelViewSync( finalModelColumnWidthsPc, finalViewColumnWidthsPc );

				const finalViewColumnWidthsPx = getViewColumnWidthsPx( getDomTable( view ) );
				const expectedViewColumnWidthsPx = calculateExpectedWidthPixels(
					initialViewColumnWidthsPx,
					mouseMovementVector,
					contentDirection,
					columnToResizeIndex
				);

				assertViewPixelWidths( finalViewColumnWidthsPx, expectedViewColumnWidthsPx );
			} );

			it( 'shrinks the last column on dragging left', () => {
				// Test-specific.
				const columnToResizeIndex = 2;
				const mouseMovementVector = { x: 10, y: 0 };

				setModelData( model, modelTable( [
					[ '00', '01', '02' ],
					[ '10', '11', '12' ]
				], { columnWidths: '25%,25%,50%' } ) );

				// Test-agnostic.
				const initialViewColumnWidthsPx = getViewColumnWidthsPx( getDomTable( view ) );

				tableColumnResizeMouseSimulator.resize( editor, getDomTable( view ), columnToResizeIndex, mouseMovementVector );

				const finalModelColumnWidthsPc = getModelColumnWidthsPc( getModelTable( model ) );

				assertModelWidthsSum( finalModelColumnWidthsPc );

				const finalViewColumnWidthsPc = getViewColumnWidthsPc( getViewTable( view ) );

				assertModelViewSync( finalModelColumnWidthsPc, finalViewColumnWidthsPc );

				const finalViewColumnWidthsPx = getViewColumnWidthsPx( getDomTable( view ) );
				const expectedViewColumnWidthsPx = calculateExpectedWidthPixels(
					initialViewColumnWidthsPx,
					mouseMovementVector,
					contentDirection,
					columnToResizeIndex
				);

				assertViewPixelWidths( finalViewColumnWidthsPx, expectedViewColumnWidthsPx );
			} );

			it( 'does not remove column when it was shrinked to negative width', () => {
				// Test-specific.
				setModelData( model, modelTable( [
					[ '00', '01', '02' ],
					[ '10', '11', '12' ]
				], { columnWidths: '20%,25%,55%' } ) );

				const columnToResizeIndex = 1;
				const initialColumnWidth = getColumnWidth( getDomTable( view ), columnToResizeIndex );
				const mouseMovementVector = { x: initialColumnWidth * 1.05, y: 0 };

				// Test-agnostic.
				const initialViewColumnWidthsPx = getViewColumnWidthsPx( getDomTable( view ) );

				tableColumnResizeMouseSimulator.resize( editor, getDomTable( view ), columnToResizeIndex, mouseMovementVector );

				const finalModelColumnWidthsPc = getModelColumnWidthsPc( getModelTable( model ) );

				assertModelWidthsSum( finalModelColumnWidthsPc );

				const finalViewColumnWidthsPc = getViewColumnWidthsPc( getViewTable( view ) );

				assertModelViewSync( finalModelColumnWidthsPc, finalViewColumnWidthsPc );

				const finalViewColumnWidthsPx = getViewColumnWidthsPx( getDomTable( view ) );
				const expectedViewColumnWidthsPx = calculateExpectedWidthPixels(
					initialViewColumnWidthsPx,
					mouseMovementVector,
					contentDirection,
					columnToResizeIndex
				);

				assertViewPixelWidths( finalViewColumnWidthsPx, expectedViewColumnWidthsPx );

				expect( view.document.getRoot()
					.getChild( 0 ) // figure
					.getChild( 1 ) // table
					.getChild( 1 ) // tbody
					.getChild( 0 ) // tr
					.childCount
				).to.equal( 3 );
			} );

			it( 'does not remove column when adjacent column was expanded over it', () => {
				// Test-specific.
				setModelData( model, modelTable( [
					[ '00', '01', '02' ],
					[ '10', '11', '12' ]
				], { columnWidths: '20%,25%,55%' } ) );

				const columnToResizeIndex = 0;
				const initialColumnWidth = getColumnWidth( getDomTable( view ), columnToResizeIndex );
				const mouseMovementVector = { x: -( initialColumnWidth * 1.05 ), y: 0 };

				// Test-agnostic.
				const initialViewColumnWidthsPx = getViewColumnWidthsPx( getDomTable( view ) );

				tableColumnResizeMouseSimulator.resize( editor, getDomTable( view ), columnToResizeIndex, mouseMovementVector );

				const finalModelColumnWidthsPc = getModelColumnWidthsPc( getModelTable( model ) );

				assertModelWidthsSum( finalModelColumnWidthsPc );

				const finalViewColumnWidthsPc = getViewColumnWidthsPc( getViewTable( view ) );

				assertModelViewSync( finalModelColumnWidthsPc, finalViewColumnWidthsPc );

				const finalViewColumnWidthsPx = getViewColumnWidthsPx( getDomTable( view ) );
				const expectedViewColumnWidthsPx = calculateExpectedWidthPixels(
					initialViewColumnWidthsPx,
					mouseMovementVector,
					contentDirection,
					columnToResizeIndex
				);

				assertViewPixelWidths( finalViewColumnWidthsPx, expectedViewColumnWidthsPx );
			} );
		} );

		describe( 'if cursor was moved outside the table', () => {
			it( 'resizes correctly if cursor was placed above the table', () => {
				// Test-specific.
				setModelData( model, modelTable( [
					[ '00', '01', '02' ],
					[ '10', '11', '12' ]
				], { columnWidths: '20%,25%,55%' } ) );

				const columnToResizeIndex = 0;
				const cellRect = getDomTableCellRects( getDomTable( view ), columnToResizeIndex );
				const mouseMovementVector = { x: 10, y: -( cellRect.height ) };

				// Test-agnostic.
				const initialViewColumnWidthsPx = getViewColumnWidthsPx( getDomTable( view ) );

				tableColumnResizeMouseSimulator.resize( editor, getDomTable( view ), columnToResizeIndex, mouseMovementVector );

				const finalModelColumnWidthsPc = getModelColumnWidthsPc( getModelTable( model ) );

				assertModelWidthsSum( finalModelColumnWidthsPc );

				const finalViewColumnWidthsPc = getViewColumnWidthsPc( getViewTable( view ) );

				assertModelViewSync( finalModelColumnWidthsPc, finalViewColumnWidthsPc );

				const finalViewColumnWidthsPx = getViewColumnWidthsPx( getDomTable( view ) );
				const expectedViewColumnWidthsPx = calculateExpectedWidthPixels(
					initialViewColumnWidthsPx,
					mouseMovementVector,
					contentDirection,
					columnToResizeIndex
				);

				assertViewPixelWidths( finalViewColumnWidthsPx, expectedViewColumnWidthsPx );
			} );

			it( 'resizes correctly if cursor was placed under the table', () => {
				// Test-specific.
				setModelData( model, modelTable( [
					[ '00', '01', '02' ],
					[ '10', '11', '12' ]
				], { columnWidths: '20%,25%,55%' } ) );

				const columnToResizeIndex = 0;
				const tableRect = getDomTableRects( getDomTable( view ) );
				const mouseMovementVector = { x: 10, y: tableRect.height };

				// Test-agnostic.
				const initialViewColumnWidthsPx = getViewColumnWidthsPx( getDomTable( view ) );

				tableColumnResizeMouseSimulator.resize( editor, getDomTable( view ), columnToResizeIndex, mouseMovementVector );

				const finalModelColumnWidthsPc = getModelColumnWidthsPc( getModelTable( model ) );

				assertModelWidthsSum( finalModelColumnWidthsPc );

				const finalViewColumnWidthsPc = getViewColumnWidthsPc( getViewTable( view ) );

				assertModelViewSync( finalModelColumnWidthsPc, finalViewColumnWidthsPc );

				const finalViewColumnWidthsPx = getViewColumnWidthsPx( getDomTable( view ) );
				const expectedViewColumnWidthsPx = calculateExpectedWidthPixels(
					initialViewColumnWidthsPx,
					mouseMovementVector,
					contentDirection,
					columnToResizeIndex
				);

				assertViewPixelWidths( finalViewColumnWidthsPx, expectedViewColumnWidthsPx );
			} );

			it( 'resizes correctly if cursor was placed outside left table border', () => {
				// Test-specific.
				setModelData( model, modelTable( [
					[ '00', '01', '02' ],
					[ '10', '11', '12' ]
				], { columnWidths: '20%,25%,55%' } ) );

				const columnToResizeIndex = 0;
				const cellRect = getDomTableCellRects( getDomTable( view ), columnToResizeIndex );
				const mouseMovementVector = { x: -( cellRect.width + 20 ), y: 0 };

				// Test-agnostic.
				const initialViewColumnWidthsPx = getViewColumnWidthsPx( getDomTable( view ) );

				tableColumnResizeMouseSimulator.resize( editor, getDomTable( view ), columnToResizeIndex, mouseMovementVector );

				const finalModelColumnWidthsPc = getModelColumnWidthsPc( getModelTable( model ) );

				assertModelWidthsSum( finalModelColumnWidthsPc );

				const finalViewColumnWidthsPc = getViewColumnWidthsPc( getViewTable( view ) );

				assertModelViewSync( finalModelColumnWidthsPc, finalViewColumnWidthsPc );

				const finalViewColumnWidthsPx = getViewColumnWidthsPx( getDomTable( view ) );
				const expectedViewColumnWidthsPx = calculateExpectedWidthPixels(
					initialViewColumnWidthsPx,
					mouseMovementVector,
					contentDirection,
					columnToResizeIndex
				);

				assertViewPixelWidths( finalViewColumnWidthsPx, expectedViewColumnWidthsPx );
			} );

			it( 'resizes correctly if cursor was placed outside right table border', () => {
				// Test-specific.
				setModelData( model, modelTable( [
					[ '00', '01', '02' ],
					[ '10', '11', '12' ]
				], { columnWidths: '20%,25%,55%' } ) );

				const columnToResizeIndex = 1;
				// We need the width of the last cell to move the cursor beyond it.
				const cellRect = getDomTableCellRects( getDomTable( view ), 2 );
				const mouseMovementVector = { x: ( cellRect.width + 40 ), y: 0 };

				// Test-agnostic.
				const initialViewColumnWidthsPx = getViewColumnWidthsPx( getDomTable( view ) );

				tableColumnResizeMouseSimulator.resize( editor, getDomTable( view ), columnToResizeIndex, mouseMovementVector );

				const finalModelColumnWidthsPc = getModelColumnWidthsPc( getModelTable( model ) );

				assertModelWidthsSum( finalModelColumnWidthsPc );

				const finalViewColumnWidthsPc = getViewColumnWidthsPc( getViewTable( view ) );

				assertModelViewSync( finalModelColumnWidthsPc, finalViewColumnWidthsPc );

				const finalViewColumnWidthsPx = getViewColumnWidthsPx( getDomTable( view ) );
				const expectedViewColumnWidthsPx = calculateExpectedWidthPixels(
					initialViewColumnWidthsPx,
					mouseMovementVector,
					contentDirection,
					columnToResizeIndex
				);

				assertViewPixelWidths( finalViewColumnWidthsPx, expectedViewColumnWidthsPx );
			} );
		} );
	} );

	describe( 'in integration with', () => {
		describe.skip( 'undo', () => {

		} );

		describe( 'table', () => {
			describe( 'structure manipulation', () => {
				describe( 'should adjust attributes in model', () => {
					it( 'when new column was inserted', () => {
						setModelData( model, modelTable( [
							[ '00[]', '01', '02' ],
							[ '10', '11', '12' ]
						], { columnWidths: '20%,25%,55%' } ) );

						editor.commands.get( 'insertTableColumnLeft' ).execute();

						const wholeContentRange = model.createRangeIn( model.document.getRoot() );

						for ( const item of wholeContentRange ) {
							// Expect `columnWidths` to have 4 values.
							if ( item.item.is( 'element', 'table' ) ) {
								expect( item.item.getAttribute( 'columnWidths' ).split( ',' ).length ).to.equal( 4 );
							}
							// Expect the cell containing text '00' to have index 1 instead of 0.
							else if ( item.item.is( 'element', 'tableCell' ) && item.item.getChild( 0 ).getChild( 0 ) ) {
								const text = item.item.getChild( 0 ).getChild( 0 ).data;

								if ( text == '00' ) {
									expect( getColumnIndex( item.item, editor )	).to.equal( 1 );
								}
							}
						}
					} );

					it( 'when column was removed', () => {
						setModelData( model, modelTable( [
							[ '00[]', '01', '02' ],
							[ '10', '11', '12' ]
						], { columnWidths: '20%,25%,55%' } ) );

						editor.execute( 'removeTableColumn' );

						const wholeContentRange = model.createRangeIn( model.document.getRoot() );

						for ( const item of wholeContentRange ) {
							// Expect `columnWidths` to have 2 values and the first column to take over the width of removed one.
							if ( item.item.is( 'element', 'table' ) ) {
								const columnWidths = item.item.getAttribute( 'columnWidths' ).split( ',' );
								expect( columnWidths.length ).to.equal( 2 );
								expect( columnWidths[ 0 ] ).to.equal( '45%' );
							}
							// Expect the cell containing text '01' to have index 0 instead of 1.
							else if ( item.item.is( 'element', 'tableCell' ) && item.item.getChild( 0 ).getChild( 0 ) ) {
								const text = item.item.getChild( 0 ).getChild( 0 ).data;

								if ( text == '01' ) {
									expect(	getColumnIndex( item.item, editor )	).to.equal( 0 );
								}
							}
						}
					} );

					it( 'when two columns were merged', () => {
						setModelData( model, modelTable( [
							[ '00', '01', '02' ],
							[ '10', '11', '12' ]
						], { columnWidths: '20%,25%,55%' } ) );

						selectNodes( model, [
							[ 0, 0, 0 ],
							[ 0, 1, 0 ],
							[ 0, 0, 1 ],
							[ 0, 1, 1 ]
						] );

						editor.execute( 'mergeTableCells' );

						const wholeContentRange = model.createRangeIn( model.document.getRoot() );

						for ( const item of wholeContentRange ) {
							// Expect `columnWidths` to have 2 values and the first column to take over the width of merged one.
							if ( item.item.is( 'element', 'table' ) ) {
								const columnWidths = item.item.getAttribute( 'columnWidths' ).split( ',' );
								expect( columnWidths.length ).to.equal( 2 );
								expect( columnWidths[ 0 ] ).to.equal( '45%' );
							}
							// There should not be a cell with columnIndex='2'.
							else if ( item.item.is( 'element', 'tableCell' ) ) {
								const index = getColumnIndex( item.item, editor );
								expect( index ).not.to.equal( 2 );
							}
						}
					} );
				} );

				describe( 'should not adjust `columnWidths` attribute in model', () => {
					it( 'when only some cells from two columns were merged', () => {
						setModelData( model, modelTable( [
							[ '00', '01', '02' ],
							[ '10', '11', '12' ]
						], { columnWidths: '20%,25%,55%' } ) );

						selectNodes( model, [
							[ 0, 0, 0 ],
							[ 0, 0, 1 ]
						] );

						editor.execute( 'mergeTableCells' );

						const wholeContentRange = model.createRangeIn( model.document.getRoot() );

						for ( const item of wholeContentRange ) {
							// Expect `columnWidths` to have 3 unchanged values.
							if ( item.item.is( 'element', 'table' ) ) {
								const columnWidths = item.item.getAttribute( 'columnWidths' ).split( ',' );
								expect( columnWidths.length ).to.equal( 3 );
								expect( columnWidths[ 0 ] ).to.equal( '20%' );
								expect( columnWidths[ 1 ] ).to.equal( '25%' );
								expect( columnWidths[ 2 ] ).to.equal( '55%' );
							}
						}
					} );
				} );

				describe( 'should not remove colgroup', () => {
					it( 'after pasting a table that increases number of rows and columns at the same time', () => {
						setModelData( model, modelTable( [
							[ '00', '01' ],
							[ '10', '[11]' ]
						], { columnWidths: '50%,50%' } ) );

						model.change( () => {
							editor.execute( 'insertTableRowBelow' );
							editor.execute( 'insertTableColumnRight' );
						} );

						const tableView = view.document.getRoot().getChild( 0 ).getChild( 1 );

						expect( [ ...tableView.getChildren() ].find(
							viewElement => viewElement.is( 'element', 'colgroup' ) )
						).to.not.be.undefined;
					} );
				} );
			} );

			describe( 'tableWidth attribute', () => {
				it( 'should not be set initially when creating a table', () => {
					setModelData( model, modelTable( [
						[ '00', '01', '02' ]
					], { columnWidths: '20%,25%,55%' } ) );

					expect( getModelData( model ) ).to.equal(
						'[<table columnWidths="20%,25%,55%">' +
							'<tableRow>' +
								'<tableCell>' +
									'<paragraph>00</paragraph>' +
								'</tableCell>' +
								'<tableCell>' +
									'<paragraph>01</paragraph>' +
								'</tableCell>' +
								'<tableCell>' +
									'<paragraph>02</paragraph>' +
								'</tableCell>' +
							'</tableRow>' +
						'</table>]'
					);
				} );

				it( 'should be set if table was initiated with a tableWidth value', () => {
					setModelData( model, modelTable( [ [ '[]foo' ] ], { tableWidth: '100px' } ) );

					expect( getModelData( editor.model ) ).to.equal(
						'<table columnWidths="100%" tableWidth="100px">' +
							'<tableRow>' +
								'<tableCell>' +
									'<paragraph>[]foo</paragraph>' +
								'</tableCell>' +
							'</tableRow>' +
						'</table>'
					);
				} );

				it( 'should be added to the table after the last column has been resized', () => {
					const columnToResizeIndex = 2;
					const mouseMovementVector = { x: -10, y: 0 };

					setModelData( model, modelTable( [
						[ '00', '01', '02' ]
					], { columnWidths: '20%,25%,55%' } ) );

					setInitialWidthsInPx( editor, null, 201, 300 );

					tableColumnResizeMouseSimulator.resize( editor, getDomTable( view ), columnToResizeIndex, mouseMovementVector );

					expect( getModelData( editor.model ) ).to.equal(
						'[<table columnWidths="22.22%,27.78%,50%" tableWidth="60%">' +
							'<tableRow>' +
								'<tableCell>' +
									'<paragraph>00</paragraph>' +
								'</tableCell>' +
								'<tableCell>' +
									'<paragraph>01</paragraph>' +
								'</tableCell>' +
								'<tableCell>' +
									'<paragraph>02</paragraph>' +
								'</tableCell>' +
							'</tableRow>' +
						'</table>]'
					);
				} );

				it( 'is updated correctly after the last column has been resized', () => {
					const columnToResizeIndex = 2;
					const mouseMovementVector = { x: 10, y: 0 };

					setModelData( model, modelTable( [
						[ '00', '01', '02' ]
					], { tableWidth: '100px', columnWidths: '25%,25%,50%' } ) );

					setInitialWidthsInPx( editor, null, 201, 300 );

					tableColumnResizeMouseSimulator.resize( editor, getDomTable( view ), columnToResizeIndex, mouseMovementVector );

					expect( getModelData( editor.model ) ).to.equal(
						'[<table columnWidths="22.73%,22.73%,54.54%" tableWidth="73.33%">' +
							'<tableRow>' +
								'<tableCell>' +
									'<paragraph>00</paragraph>' +
								'</tableCell>' +
								'<tableCell>' +
									'<paragraph>01</paragraph>' +
								'</tableCell>' +
								'<tableCell>' +
									'<paragraph>02</paragraph>' +
								'</tableCell>' +
							'</tableRow>' +
						'</table>]'
					);
				} );

				it( 'does not change when one of the middle columns is resized', () => {
					const columnToResizeIndex = 1;
					const mouseMovementVector = { x: 10, y: 0 };

					setModelData( model, modelTable( [
						[ '[00', '01', '02]' ]
					], { tableWidth: '100px', columnWidths: '25%,25%,50%' } ) );

					tableColumnResizeMouseSimulator.resize( editor, getDomTable( view ), columnToResizeIndex, mouseMovementVector );

					expect( getModelData( editor.model ) ).to.equal(
						'[<table columnWidths="25%,34.6%,40.4%" tableWidth="100px">' +
							'<tableRow>' +
								'<tableCell>' +
									'<paragraph>00</paragraph>' +
								'</tableCell>' +
								'<tableCell>' +
									'<paragraph>01</paragraph>' +
								'</tableCell>' +
								'<tableCell>' +
									'<paragraph>02</paragraph>' +
								'</tableCell>' +
							'</tableRow>' +
						'</table>]'
					);
				} );

				it( 'is not being added when any of the middle columns is resized', () => {
					const columnToResizeIndex = 1;
					const mouseMovementVector = { x: -40, y: 0 };

					setModelData( model, modelTable( [
						[ '00', '01', '02' ]
					], { columnWidths: '20%,25%,55%' } ) );

					setInitialWidthsInPx( editor, null, null, 300 );

					tableColumnResizeMouseSimulator.resize( editor, getDomTable( view ), columnToResizeIndex, mouseMovementVector );

					expect( getModelData( editor.model ) ).to.equal(
						'[<table columnWidths="20%,13.38%,66.62%">' +
							'<tableRow>' +
								'<tableCell>' +
									'<paragraph>00</paragraph>' +
								'</tableCell>' +
								'<tableCell>' +
									'<paragraph>01</paragraph>' +
								'</tableCell>' +
								'<tableCell>' +
									'<paragraph>02</paragraph>' +
								'</tableCell>' +
							'</tableRow>' +
						'</table>]'
					);
				} );
			} );

			describe( 'should not crash', () => {
				let model, editor, editorElement;

				beforeEach( async () => {
					editorElement = document.createElement( 'div' );
					document.body.appendChild( editorElement );

					editor = await createEditor(
						{ table: { contentToolbar: [ 'toggleTableCaption' ] } },
						[ LinkEditing, HighlightEditing, Bold, TableToolbar, TableCaption ]
					);
					model = editor.model;
				} );

				afterEach( async () => {
					if ( editorElement ) {
						editorElement.remove();
					}

					if ( editor ) {
						await editor.destroy();
					}
				} );

				it( 'when link is being removed', () => {
					const linkCommand = editor.commands.get( 'link' );
					const unlinkCommand = editor.commands.get( 'unlink' );

					setModelData( model,
						'<table columnWidths="100%">' +
							'<tableRow>' +
								'<tableCell>' +
									'<paragraph>' +
										'[<$text linkHref="url">foo</$text>]' +
									'</paragraph>' +
								'</tableCell>' +
							'</tableRow>' +
						'</table>'
					);

					expect( linkCommand.value ).to.be.equal( 'url' );

					unlinkCommand.execute();

					expect( getModelData( model ) ).to.equal(
						'<table columnWidths="100%">' +
							'<tableRow>' +
								'<tableCell>' +
									'<paragraph>[foo]</paragraph>' +
								'</tableCell>' +
							'</tableRow>' +
						'</table>'
					);
				} );

				it( 'when highlight is being removed', () => {
					const highlightCommand = editor.commands.get( 'highlight' );

					setModelData( model,
						'<table columnWidths="100%">' +
							'<tableRow>' +
								'<tableCell>' +
									'<paragraph>' +
										'[<$text highlight="greenMarker">foo</$text>]' +
									'</paragraph>' +
								'</tableCell>' +
							'</tableRow>' +
						'</table>'
					);

					expect( highlightCommand.value ).to.equal( 'greenMarker' );

					highlightCommand.execute();

					expect( getModelData( model ) ).to.equal(
						'<table columnWidths="100%">' +
							'<tableRow>' +
								'<tableCell>' +
									'<paragraph>[foo]</paragraph>' +
								'</tableCell>' +
							'</tableRow>' +
						'</table>'
					);
				} );

				it( 'when bold is being removed', () => {
					setModelData( model,
						'<table columnWidths="100%">' +
							'<tableRow>' +
								'<tableCell>' +
									'<paragraph>' +
										'[<$text bold="true">foo</$text>]' +
									'</paragraph>' +
								'</tableCell>' +
							'</tableRow>' +
						'</table>'
					);

					editor.commands.get( 'bold' ).execute();

					expect( getModelData( model ) ).to.equal(
						'<table columnWidths="100%">' +
							'<tableRow>' +
								'<tableCell>' +
									'<paragraph>[foo]</paragraph>' +
								'</tableCell>' +
							'</tableRow>' +
						'</table>'
					);
				} );

				it( 'when caption is being added', () => {
					const widgetToolbarRepository = editor.plugins.get( 'WidgetToolbarRepository' );
					const toolbar = widgetToolbarRepository._toolbarDefinitions.get( 'tableContent' ).view;

					setModelData( model,
						'<table columnWidths="100%">' +
							'<tableRow>' +
								'<tableCell>' +
									'<paragraph>' +
										'[foo]' +
									'</paragraph>' +
								'</tableCell>' +
							'</tableRow>' +
						'</table>'
					);

					toolbar.items.get( 0 ).fire( 'execute' );

					expect( getModelData( model ) ).to.equal(
						'<table columnWidths="100%">' +
							'<tableRow>' +
								'<tableCell>' +
									'<paragraph>foo</paragraph>' +
								'</tableCell>' +
							'</tableRow>' +
							'<caption>[]</caption>' +
						'</table>'
					);
				} );
			} );
		} );
	} );

	async function createEditor( configCustomization, additionalPlugins ) {
		const plugins = [ Table, TableColumnResize, TableColumnResizeEditing, Paragraph, WidgetResize ];

		if ( additionalPlugins ) {
			plugins.push( ...additionalPlugins );
		}

		const newEditor = await ClassicEditor.create( editorElement, Object.assign( {}, {
			plugins
		}, configCustomization ) );

		await focusEditor( newEditor );

		return newEditor;
	}

	function selectNodes( model, paths ) {
		const root = model.document.getRoot( 'main' );

		model.change( writer => {
			const ranges = paths.map( path => writer.createRangeOn( root.getNodeByPath( path ) ) );

			writer.setSelection( ranges );
		} );
	}

	function assertModelViewSync( modelColumnWidths, viewColumnWidths ) {
		expect( modelColumnWidths ).to.be.deep.equal( viewColumnWidths );
	}

	function assertViewPixelWidths( finalViewWidths, expectedViewWidths ) {
		for ( let i = 0; i < finalViewWidths.length; i++ ) {
			// We can't use `expect( finalViewWidths[ i ] ).to.equal( expectedViewWidths[ i ] )`
			// because we need to tolerate some error margin.
			expect(
				Math.abs( finalViewWidths[ i ] - expectedViewWidths[ i ] ) < PIXEL_PRECISION,
				'column ' + i + ' has width ' + finalViewWidths[ i ] + ' instead of ' + expectedViewWidths[ i ]
			).to.be.true;
		}
	}

	function assertModelWidthsSum( columnWidths ) {
		const widthsSum = columnWidths.reduce( ( sum, element ) => {
			sum += Number( element );

			return sum;
		}, 0 );

		expect( ( Math.abs( 100 - widthsSum ) ) < PERCENTAGE_PRECISION ).to.be.true;
	}

	function calculateExpectedWidthPixels( initialWidths, vector, contentDirection, columnIndex ) {
		const resultingWidths = initialWidths.slice();

		// resultingWidths[ columnIndex ] = Math.max(
		// 	resultingWidths[ columnIndex ] + ( contentDirection == 'ltr' ? vector.x : -vector.x ),
		// 	COLUMN_MIN_WIDTH_IN_PIXELS
		// );
		resultingWidths[ columnIndex ] = clamp(
			resultingWidths[ columnIndex ] + ( contentDirection == 'ltr' ? vector.x : -vector.x ),
			COLUMN_MIN_WIDTH_IN_PIXELS,
			// Seemingly complex logic but it just ensures that the next column is at least COLUMN_MIN_WIDTH_IN_PIXELS wide.
			resultingWidths[ columnIndex ] + resultingWidths[ columnIndex + 1 ] - COLUMN_MIN_WIDTH_IN_PIXELS
		);

		const widthChange = resultingWidths[ columnIndex ] - initialWidths[ columnIndex ];

		// If the last column is resized, it decreases the width twice as much but no other column
		// changes the size.
		if ( !resultingWidths[ columnIndex + 1 ] ) {
			resultingWidths[ columnIndex ] += widthChange;

			return resultingWidths;
		}

		// Expect the other column to shrink/expand just as much as the first one was resized.
		resultingWidths[ columnIndex + 1 ] = initialWidths[ columnIndex + 1 ] - widthChange;

		return resultingWidths;
	}

	function getColumnIndex( cell, editor ) {
		return editor.plugins.get( 'TableColumnResizeEditing' )._columnIndexMap.get( cell );
	}

	// Sets initial width in pixels to table and/or editor.
	//
	// We define table width precisely when we want to correctly predict column widths in % after resizing.
	// E.g. setting table width to 201px when we have 3 columns defined: '25%,25%,50%' causes the columns
	// to have initially: [50px][50px][100px] (the difference of 1px is important).
	// We define editor width to avoid situations where table width is 100% and we resize it by providing
	// move vector in px - this results in different widths in % depending on browser width. So to fix this
	// we set editor width so the % values don't depend on browser width anymore.
	//
	// @param {module:core/editor/editor~Editor} editor
	// @param {module:engine/view/element~Element} [viewTable]
	// @param {Number} [tableWidth]
	// @param {Number} [editorWidth]
	function setInitialWidthsInPx( editor, viewTable, tableWidth, editorWidth ) {
		const view = editor.editing.view;

		view.change( writer => {
			if ( editorWidth ) {
				const root = view.document.getRoot();
				writer.setAttribute( 'style', `width: ${ editorWidth }px;`, root );
			}

			if ( tableWidth ) {
				const figure = ( viewTable ) ? viewTable.parent : view.document.getRoot().getChild( 0 );
				writer.setAttribute( 'style', `width: ${ tableWidth }px;`, figure );
			}
		} );
	}
} );<|MERGE_RESOLUTION|>--- conflicted
+++ resolved
@@ -1065,13 +1065,8 @@
 					expect( getModelData( model, { withoutSelection: true } ) ).to.equal(
 						'<table columnWidths="100%">' +
 							'<tableRow>' +
-<<<<<<< HEAD
-								'<tableCell>' +
-									'<table columnWidths="45.45%,54.55%" tableWidth="77.13%">' +
-=======
-								'<tableCell columnIndex="0">' +
+								'<tableCell>' +
 									'<table columnWidths="45.45%,54.55%" tableWidth="77.14%">' +
->>>>>>> 2c5774cb
 										'<tableRow>' +
 											'<tableCell>' +
 												'<paragraph>foo</paragraph>' +
