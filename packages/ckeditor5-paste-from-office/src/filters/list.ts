--- conflicted
+++ resolved
@@ -64,24 +64,11 @@
 				stack.length = 0;
 			}
 
-<<<<<<< HEAD
-			if ( !currentList ) {
-				currentList = insertNewEmptyList( listStyle, itemLikeElement.element, writer, hasMultiLevelListPlugin );
-			} else if ( itemLikeElement.indent > currentIndentation ) {
-				const lastListItem = currentList.getChild( currentList.childCount - 1 ) as ViewElement;
-				const lastListItemChild = lastListItem!.getChild( lastListItem.childCount - 1 ) as ViewElement;
-
-				currentList = insertNewEmptyList( listStyle, lastListItemChild, writer, hasMultiLevelListPlugin );
-				currentIndentation += 1;
-			} else if ( itemLikeElement.indent < currentIndentation ) {
-				const differentIndentation = currentIndentation - itemLikeElement.indent;
-=======
 			// Combined list ID for addressing encounter lists counters.
 			const originalListId = `${ itemLikeElement.id }:${ itemLikeElement.indent }`;
 
 			// Normalized list item indentation.
 			const indent = Math.min( itemLikeElement.indent - 1, stack.length );
->>>>>>> a25e3f2a
 
 			// Trimming of the list stack on list ID change.
 			if ( indent < stack.length && stack[ indent ].id !== itemLikeElement.id ) {
@@ -107,7 +94,7 @@
 						listStyle.startIndex = encounteredLists[ originalListId ];
 					}
 
-					const listElement = createNewEmptyList( listStyle, writer );
+					const listElement = createNewEmptyList( listStyle, writer, hasMultiLevelListPlugin );
 
 					// Apply list padding only if we have margins for the item and the parent item.
 					if (
@@ -472,13 +459,8 @@
  */
 function createNewEmptyList(
 	listStyle: ReturnType<typeof detectListStyle>,
-<<<<<<< HEAD
-	element: ViewElement,
 	writer: UpcastWriter,
 	hasMultiLevelListPlugin: boolean
-=======
-	writer: UpcastWriter
->>>>>>> a25e3f2a
 ) {
 	const list = writer.createElement( listStyle.type );
 
