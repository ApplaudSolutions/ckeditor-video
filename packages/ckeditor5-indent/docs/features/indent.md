---
title: Block indentation
category: features
meta-title: Block indentation | CKEditor 5 Documentation
---

{@snippet features/build-indent-source}

The block indentation feature lets you set indentation for text blocks such as paragraphs, headings, or lists. This way you can visually distinguish parts of your content.

## Demo

Use the indent {@icon @ckeditor/ckeditor5-core/theme/icons/indent.svg Indent} or outdent {@icon @ckeditor/ckeditor5-core/theme/icons/outdent.svg Outdent} toolbar buttons in the editor below to change the indentation level. Try this on different elements: paragraphs, headings, and list items.

{@snippet features/indent}

<info-box info>
	This demo presents a limited set of features. Visit the {@link examples/builds/full-featured-editor feature-rich editor example} to see more in action.
</info-box>

## Installation

<<<<<<< HEAD
=======
<info-box info>
	⚠️ **New import paths**

	Starting with {@link updating/update-to-42 version 42.0.0}, we changed the format of import paths. This guide uses the new, shorter format. Refer to the {@link getting-started/legacy-getting-started/legacy-imports Packages in the legacy setup} guide if you use an older version of CKEditor&nbsp;5.
</info-box>

>>>>>>> e9ac15f6
After {@link getting-started/quick-start installing the editor}, add the feature to your plugin list and toolbar configuration:

```js
import { ClassicEditor, Indent, IndentBlock } from 'ckeditor5';

ClassicEditor
	.create( document.querySelector( '#editor' ), {
		plugins: [ Indent, IndentBlock, /* ... */ ],
		toolbar: [ 'outdent', 'indent', /* ... */ ]
	} )
	.then( /* ... */ )
	.catch( /* ... */ );
```

## Configuring the block indentation feature

This feature offers a few configuration options that can be used to adjust the text block indentation behavior. It is implemented by three plugins: {@link module:indent/indent~Indent}, {@link module:indent/indentblock~IndentBlock} and {@link module:list/list~List}.

### Using offset and unit

By default, the block indentation feature increases or decreases the current indentation by the given offset, using the given unit.

The rich-text editor from the {@link features/indent#demo demo} section above uses the default configuration, which defines a `40px` indentation step.

You can change that value to, for example, `1em`:

```js
import { ClassicEditor, Indent } from 'ckeditor5';

ClassicEditor
	.create( document.querySelector( '#editor' ), {
		plugins: [ Indent, /* ... */ ],
		toolbar: {
			items: [ 'heading', '|', 'outdent', 'indent', '|', 'bulletedList', 'numberedList', '|', 'undo', 'redo' ]
		},
		indentBlock: {
			offset: 1,
			unit: 'em'
		}
	} )
	.then( /* ... */ )
	.catch( /* ... */ );
```

### Using CSS classes

If you want more semantics in your content, use CSS classes instead of fixed indentation units. You can then adjust the levels in the style sheets of your application whenever you want.

Here is how you can configure the block indentation feature to set indentation by applying one of the defined CSS classes:

```js
import { ClassicEditor, Indent, IndentBlock } from 'ckeditor5';

ClassicEditor
	.create( document.querySelector( '#editor' ), {
		plugins: [ Indent, IndentBlock, /* ... */ ],
		toolbar: {
			items: [ 'heading', '|', 'outdent', 'indent', '|', 'bulletedList', 'numberedList', '|', 'undo', 'redo' ]
		},
		indentBlock: {
			classes: [
				'custom-block-indent-a', // First step - smallest indentation.
				'custom-block-indent-b',
				'custom-block-indent-c'  // Last step - biggest indentation.
			]
		}
	} )
	.then( /* ... */ )
	.catch( /* ... */ );
```

Using classes instead of fixed units (`px` or `em`) has another advantage &ndash; you retain control over what indentation levels are used in the documents. For instance, you can limit indentation to 2 or 3 different levels and there is no way the users can go beyond that. In the example above, the `.custom-block-indent-c` class level is the maximum allowed indentation value. This should help keep your content clean and predictable.

In this configuration, the WYSIWYG editor will restrict indentation levels to the set of provided classes. The class with the last index in the array has the biggest indentation.

In the demo below the CSS classes are defined as follows:

```css
.custom-block-indent-a {
	margin-left: 10%;
}

.custom-block-indent-b {
	margin-left: 20%;
}

.custom-block-indent-c {
	margin-left: 30%;
}
```

<info-box>
	Note that for <abbr title="right-to-left">RTL</abbr> content, `'margin-right'` should be used instead. Learn more about {@link getting-started/setup/ui-language#setting-the-language-of-the-content configuring language of the editor content}.
</info-box>

{@snippet features/custom-indent-block-classes}

## Indenting lists

Besides controlling text block indentation, the same set of buttons (`outdent`, `indent`) allows for indenting list items (nesting them).

This mechanism is completely transparent to the user. From the code perspective, the buttons are implemented by the {@link module:indent/indent~Indent} plugin, but neither these buttons nor the respective commands implement any functionality by default.

The target behavior comes from two other plugins:

* {@link module:indent/indentblock~IndentBlock} &ndash; The indent block feature controls the indentation of elements such as paragraphs and headings.
* {@link module:list/list~List} &ndash; The list feature implements the indentation (nesting) of lists.

This means that if you want to allow indenting lists only, you can do that by loading only the `Indent` and `List` plugins. If you want the full behavior, you need to load all 3 plugins (`Indent`, `IndentBlock`, and `List`).

## Related features

Here are some CKEditor&nbsp;5 features that may help structure your content better:
* {@link features/block-quote Block quote} &ndash; Include block quotations or pull quotes in your rich-text content.
* {@link features/headings Headings} &ndash; Divide your content into sections.
* {@link features/code-blocks Code block} &ndash; Insert longer, multiline code listings.
* {@link features/text-alignment Text alignment} &ndash; Because it does matter whether the content is left, right, centered, or justified.

<info-box info>
	Block indentation can be removed with the {@link features/remove-format remove format} feature.
</info-box>

## Common API

The {@link module:indent/indent~Indent} plugin registers the following components:

* The `'indent'` command.

	This command does not implement any indentation behavior by itself. It executes either `indentBlock` (described below) or `indentList`, depending on which of these commands is enabled.

	Read more in the [Indenting lists](#indenting-lists) section above.

* The `'outdent'` command.

	This command does not implement any indentation behavior by itself. It executes either `outdentBlock` (described below) or `outdentList`, depending on which of these commands is enabled.

	Read more in the [Indenting lists](#indenting-lists) section above.

The {@link module:indent/indentblock~IndentBlock} plugin registers the following components:

* The {@link module:indent/indentblockcommand~IndentBlockCommand `'indentBlock'`} command.

	You can increase the indentation of the text block that contains the selection by:

	```js
	editor.execute( 'indentBlock' );
	```

* The {@link module:indent/indentblockcommand~IndentBlockCommand `'outdentBlock'`} command.

	You can decrease the indentation of the text block that contains the selection by:

	```js
	editor.execute( 'outdentBlock' );
	```

<info-box>
	We recommend using the official {@link framework/development-tools/inspector CKEditor&nbsp;5 inspector} for development and debugging. It will give you tons of useful information about the state of the editor such as internal data structures, selection, commands, and many more.
</info-box>

## Contribute

The source code of the feature is available on GitHub at [https://github.com/ckeditor/ckeditor5/tree/master/packages/ckeditor5-font](https://github.com/ckeditor/ckeditor5/tree/master/packages/ckeditor5-font).<|MERGE_RESOLUTION|>--- conflicted
+++ resolved
@@ -20,15 +20,12 @@
 
 ## Installation
 
-<<<<<<< HEAD
-=======
 <info-box info>
 	⚠️ **New import paths**
 
 	Starting with {@link updating/update-to-42 version 42.0.0}, we changed the format of import paths. This guide uses the new, shorter format. Refer to the {@link getting-started/legacy-getting-started/legacy-imports Packages in the legacy setup} guide if you use an older version of CKEditor&nbsp;5.
 </info-box>
 
->>>>>>> e9ac15f6
 After {@link getting-started/quick-start installing the editor}, add the feature to your plugin list and toolbar configuration:
 
 ```js
