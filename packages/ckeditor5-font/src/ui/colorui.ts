/**
 * @license Copyright (c) 2003-2023, CKSource Holding sp. z o.o. All rights reserved.
 * For licensing, see LICENSE.md or https://ckeditor.com/legal/ckeditor-oss-license
 */

/**
 * @module font/ui/colorui
 */

<<<<<<< HEAD
import { Plugin, type Editor } from 'ckeditor5/src/core.js';
import type { Batch } from 'ckeditor5/src/engine.js';
import { createDropdown, normalizeColorOptions, getLocalizedColorOptions, focusChildOnDropdownOpen } from 'ckeditor5/src/ui.js';
=======
import { Plugin, type Editor } from 'ckeditor5/src/core';
import type { Batch } from 'ckeditor5/src/engine';
import {
	createDropdown,
	normalizeColorOptions,
	getLocalizedColorOptions,
	focusChildOnDropdownOpen,
	type ColorSelectorView,
	type ColorSelectorExecuteEvent,
	type ColorSelectorColorPickerCancelEvent,
	type ColorSelectorColorPickerShowEvent
} from 'ckeditor5/src/ui';
>>>>>>> d3613902

import {
	addColorSelectorToDropdown,
	type ColorSelectorDropdownView,
	type FONT_BACKGROUND_COLOR,
	type FONT_COLOR
<<<<<<< HEAD
} from '../utils.js';
import {
	type default as ColorTableView,
	type ColorTableExecuteEvent,
	type ColorTableCancelEvent,
	type ColorTableShowColorPickerEvent
} from './colortableview.js';
import type FontColorCommand from '../fontcolor/fontcolorcommand.js';
import type FontBackgroundColorCommand from '../fontbackgroundcolor/fontbackgroundcolorcommand.js';
import type { FontColorConfig } from '../fontconfig.js';
=======
} from '../utils';
import type FontColorCommand from '../fontcolor/fontcolorcommand';
import type FontBackgroundColorCommand from '../fontbackgroundcolor/fontbackgroundcolorcommand';
import type { FontColorConfig } from '../fontconfig';
>>>>>>> d3613902

/**
 * The color UI plugin which isolates the common logic responsible for displaying dropdowns with color grids.
 *
 * It is used to create the `'fontBackgroundColor'` and `'fontColor'` dropdowns, each hosting
 * a {@link module:ui/colorselector/colorselectorview~ColorSelectorView}.
 */
export default class ColorUI extends Plugin {
	/**
	 * The name of the command which will be executed when a color tile is clicked.
	 */
	public commandName: typeof FONT_BACKGROUND_COLOR | typeof FONT_COLOR;

	/**
	 * The name of this component in the {@link module:ui/componentfactory~ComponentFactory}.
	 * Also the configuration scope name in `editor.config`.
	 */
	public componentName: typeof FONT_BACKGROUND_COLOR | typeof FONT_COLOR;

	/**
	 * The SVG icon used by the dropdown.
	 */
	public icon: string;

	/**
	 * The label used by the dropdown.
	 */
	public dropdownLabel: string;

	/**
	 * The number of columns in the color grid.
	 */
	public columns: number;

	/**
	 * Keeps a reference to {@link module:ui/colorselector/colorselectorview~ColorSelectorView}.
	 */
	public colorSelectorView: ColorSelectorView | undefined;

	/**
	 * Keeps all changes in color picker in one batch while dropdown is open.
	 */
	declare private _undoStepBatch: Batch;

	/**
	 * Creates a plugin which introduces a dropdown with a pre–configured
	 * {@link module:ui/colorselector/colorselectorview~ColorSelectorView}.
	 *
	 * @param config The configuration object.
	 * @param config.commandName The name of the command which will be executed when a color tile is clicked.
	 * @param config.componentName The name of the dropdown in the {@link module:ui/componentfactory~ComponentFactory}
	 * and the configuration scope name in `editor.config`.
	 * @param config.icon The SVG icon used by the dropdown.
	 * @param config.dropdownLabel The label used by the dropdown.
	 */
	constructor(
		editor: Editor,
		{ commandName, componentName, icon, dropdownLabel }: {
			commandName: typeof FONT_BACKGROUND_COLOR | typeof FONT_COLOR;
			componentName: typeof FONT_BACKGROUND_COLOR | typeof FONT_COLOR;
			icon: string;
			dropdownLabel: string;
		}
	) {
		super( editor );

		this.commandName = commandName;
		this.componentName = componentName;
		this.icon = icon;
		this.dropdownLabel = dropdownLabel;
		this.columns = editor.config.get( `${ this.componentName }.columns` )!;
		this.colorSelectorView = undefined;
	}

	/**
	* @inheritDoc
	*/
	public init(): void {
		const editor = this.editor;
		const locale = editor.locale;
		const t = locale.t;
		const command: FontColorCommand | FontBackgroundColorCommand = editor.commands.get( this.commandName )!;
		const componentConfig = editor.config.get( this.componentName )! as FontColorConfig;
		const colorsConfig = normalizeColorOptions( componentConfig.colors! );
		const localizedColors = getLocalizedColorOptions( locale, colorsConfig );
		const documentColorsCount = componentConfig.documentColors;
		const hasColorPicker = componentConfig.colorPicker !== false;

		// Register the UI component.
		editor.ui.componentFactory.add( this.componentName, locale => {
			const dropdownView: ColorSelectorDropdownView = createDropdown( locale );
			// Font color dropdown rendering is deferred once it gets open to improve performance (#6192).
			let dropdownContentRendered = false;

			this.colorSelectorView = addColorSelectorToDropdown( {
				dropdownView,
				colors: localizedColors.map( option => ( {
					label: option.label,
					color: option.model,
					options: {
						hasBorder: option.hasBorder
					}
				} ) ),
				columns: this.columns,
				removeButtonLabel: t( 'Remove color' ),
				colorPickerLabel: t( 'Color picker' ),
				documentColorsLabel: documentColorsCount !== 0 ? t( 'Document colors' ) : '',
				documentColorsCount: documentColorsCount === undefined ? this.columns : documentColorsCount,
				colorPickerViewConfig: hasColorPicker ? ( componentConfig.colorPicker || {} ) : false
			} );

			this.colorSelectorView.bind( 'selectedColor' ).to( command, 'value' );

			dropdownView.buttonView.set( {
				label: this.dropdownLabel,
				icon: this.icon,
				tooltip: true
			} );

			dropdownView.extendTemplate( {
				attributes: {
					class: 'ck-color-ui-dropdown'
				}
			} );

			dropdownView.bind( 'isEnabled' ).to( command );

			this.colorSelectorView.on<ColorSelectorExecuteEvent>( 'execute', ( evt, data ) => {
				if ( dropdownView.isOpen ) {
					editor.execute( this.commandName, {
						value: data.value,
						batch: this._undoStepBatch
					} );
				}

				if ( data.source !== 'colorPicker' ) {
					editor.editing.view.focus();
				}

				if ( data.source === 'colorPickerSaveButton' ) {
					dropdownView.isOpen = false;
				}
			} );

			this.colorSelectorView.on<ColorSelectorColorPickerShowEvent>( 'colorPicker:show', () => {
				this._undoStepBatch = editor.model.createBatch();
			} );

			this.colorSelectorView.on<ColorSelectorColorPickerCancelEvent>( 'colorPicker:cancel', () => {
				if ( this._undoStepBatch!.operations.length ) {
					// We need to close the dropdown before the undo batch.
					// Otherwise, ColorUI treats undo as a selected color change,
					// propagating the update to the whole selection.
					// That's an issue if spans with various colors were selected.
					dropdownView.isOpen = false;
					editor.execute( 'undo', this._undoStepBatch );
				}

				editor.editing.view.focus();
			} );

			dropdownView.on( 'change:isOpen', ( evt, name, isVisible ) => {
				if ( !dropdownContentRendered ) {
					dropdownContentRendered = true;

					dropdownView.colorSelectorView!.appendUI();
				}

				if ( isVisible ) {
					if ( documentColorsCount !== 0 ) {
						this.colorSelectorView!.updateDocumentColors( editor.model, this.componentName );
					}

					this.colorSelectorView!.updateSelectedColors();
					this.colorSelectorView!.showColorGridsFragment();
				}
			} );

			// Accessibility: focus the first active color when opening the dropdown.
			focusChildOnDropdownOpen(
				dropdownView,
				() => dropdownView.colorSelectorView!.colorGridsFragmentView.staticColorsGrid!.items.find( ( item: any ) => item.isOn )
			);

			return dropdownView;
		} );
	}
}<|MERGE_RESOLUTION|>--- conflicted
+++ resolved
@@ -7,13 +7,8 @@
  * @module font/ui/colorui
  */
 
-<<<<<<< HEAD
 import { Plugin, type Editor } from 'ckeditor5/src/core.js';
 import type { Batch } from 'ckeditor5/src/engine.js';
-import { createDropdown, normalizeColorOptions, getLocalizedColorOptions, focusChildOnDropdownOpen } from 'ckeditor5/src/ui.js';
-=======
-import { Plugin, type Editor } from 'ckeditor5/src/core';
-import type { Batch } from 'ckeditor5/src/engine';
 import {
 	createDropdown,
 	normalizeColorOptions,
@@ -23,31 +18,17 @@
 	type ColorSelectorExecuteEvent,
 	type ColorSelectorColorPickerCancelEvent,
 	type ColorSelectorColorPickerShowEvent
-} from 'ckeditor5/src/ui';
->>>>>>> d3613902
+} from 'ckeditor5/src/ui.js';
 
 import {
 	addColorSelectorToDropdown,
 	type ColorSelectorDropdownView,
 	type FONT_BACKGROUND_COLOR,
 	type FONT_COLOR
-<<<<<<< HEAD
 } from '../utils.js';
-import {
-	type default as ColorTableView,
-	type ColorTableExecuteEvent,
-	type ColorTableCancelEvent,
-	type ColorTableShowColorPickerEvent
-} from './colortableview.js';
 import type FontColorCommand from '../fontcolor/fontcolorcommand.js';
 import type FontBackgroundColorCommand from '../fontbackgroundcolor/fontbackgroundcolorcommand.js';
 import type { FontColorConfig } from '../fontconfig.js';
-=======
-} from '../utils';
-import type FontColorCommand from '../fontcolor/fontcolorcommand';
-import type FontBackgroundColorCommand from '../fontbackgroundcolor/fontbackgroundcolorcommand';
-import type { FontColorConfig } from '../fontconfig';
->>>>>>> d3613902
 
 /**
  * The color UI plugin which isolates the common logic responsible for displaying dropdowns with color grids.
