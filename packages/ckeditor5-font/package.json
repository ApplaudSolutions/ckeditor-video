--- conflicted
+++ resolved
@@ -12,26 +12,12 @@
   ],
   "main": "src/index.ts",
   "dependencies": {
-<<<<<<< HEAD
-    "ckeditor5": "38.1.1"
-=======
     "ckeditor5": "39.0.0"
->>>>>>> fd1767c6
   },
   "devDependencies": {
     "@ckeditor/ckeditor5-undo": "39.0.0",
     "@ckeditor/ckeditor5-core": "39.0.0",
     "@ckeditor/ckeditor5-dev-utils": "^38.0.0",
-<<<<<<< HEAD
-    "@ckeditor/ckeditor5-editor-classic": "38.1.1",
-    "@ckeditor/ckeditor5-engine": "38.1.1",
-    "@ckeditor/ckeditor5-highlight": "38.1.1",
-    "@ckeditor/ckeditor5-paragraph": "38.1.1",
-    "@ckeditor/ckeditor5-table": "38.1.1",
-    "@ckeditor/ckeditor5-theme-lark": "38.1.1",
-    "@ckeditor/ckeditor5-ui": "38.1.1",
-    "@ckeditor/ckeditor5-utils": "38.1.1",
-=======
     "@ckeditor/ckeditor5-editor-classic": "39.0.0",
     "@ckeditor/ckeditor5-engine": "39.0.0",
     "@ckeditor/ckeditor5-highlight": "39.0.0",
@@ -40,7 +26,6 @@
     "@ckeditor/ckeditor5-theme-lark": "39.0.0",
     "@ckeditor/ckeditor5-ui": "39.0.0",
     "@ckeditor/ckeditor5-utils": "39.0.0",
->>>>>>> fd1767c6
     "typescript": "^4.8.4",
     "webpack": "^5.58.1",
     "webpack-cli": "^4.9.0"
