/**
 * @license Copyright (c) 2003-2021, CKSource - Frederico Knabben. All rights reserved.
 * For licensing, see LICENSE.md or https://ckeditor.com/legal/ckeditor-oss-license
 */

/* globals window, document, location, console */

import ClassicEditor from '@ckeditor/ckeditor5-build-classic/src/ckeditor';
import { CS_CONFIG } from '@ckeditor/ckeditor5-cloud-services/tests/_utils/cloud-services-config';
import HtmlEmbed from '@ckeditor/ckeditor5-html-embed/src/htmlembed';
import CodeBlock from '@ckeditor/ckeditor5-code-block/src/codeblock';

ClassicEditor.builtinPlugins.push( HtmlEmbed );
ClassicEditor.builtinPlugins.push( CodeBlock );

/* eslint-disable max-len */
const initialData =
`
<h2>CKEditor 5 classic editor build</h2>
<div class="raw-html-embed">
	<p><a href="https://www.npmjs.com/package/@ckeditor/ckeditor5-build-classic"><img alt="npm version" src="https://badge.fury.io/js/%40ckeditor%2Fckeditor5-build-classic.svg" /></a></p>

	<p><a href="https://travis-ci.org/ckeditor/ckeditor5"><img alt="Build Status" src="https://travis-ci.org/ckeditor/ckeditor5.svg?branch=master" /></a>&nbsp;<a href="https://david-dm.org/ckeditor/ckeditor5"><img alt="Dependency Status" src="https://img.shields.io/david/ckeditor/ckeditor5.svg" /></a>&nbsp;<a href="https://david-dm.org/ckeditor/ckeditor5?type=dev"><img alt="devDependency Status" src="https://img.shields.io/david/dev/ckeditor/ckeditor5.svg" /></a></p>

	<p><a href="http://eepurl.com/c3zRPr"><img alt="Join newsletter" src="https://img.shields.io/badge/join-newsletter-00cc99.svg" /></a>&nbsp;<a href="https://twitter.com/ckeditor"><img alt="Follow twitter" src="https://img.shields.io/badge/follow-twitter-00cc99.svg" /></a></p>
</div>

<p>The classic editor build for CKEditor 5. Read more about the <a href="https://ckeditor.com/docs/ckeditor5/latest/builds/guides/overview.html#classic-editor"><strong>classic editor build</strong></a> and see the <a href="https://ckeditor.com/docs/ckeditor5/latest/examples/builds/classic-editor.html"><strong>demo</strong></a>.</p>

<figure class="image"><img src="https://c.cksource.com/a/1/img/npm/ckeditor5-build-classic.png" alt="CKEditor 5 classic editor build screenshot"></figure>

<h2>Documentation</h2>
<p>See:</p>
<ul>
	<li><a href="https://ckeditor.com/docs/ckeditor5/latest/builds/guides/integration/installation.html">Installation</a> for how to install this package and what it contains.</li>
	<li><a href="https://ckeditor.com/docs/ckeditor5/latest/builds/guides/integration/basic-api.html">Basic API</a> for how to create an editor and interact with it.</li>
	<li><a href="https://ckeditor.com/docs/ckeditor5/latest/builds/guides/integration/configuration.html">Configuration</a> for how to configure the editor.</li>
</ul>

<h2>Quick start</h2>
<p>First, install the build from npm:</p>
<pre><code class="language-plaintext">npm&nbsp;install&nbsp;--save&nbsp;@ckeditor/ckeditor5-build-classic</code></pre>
<p>And use it in your website:</p>
<pre><code class="language-html">&lt;div id="editor">
	&lt;p>This is the editor content.&lt;/p>
&lt;/div>
&lt;script src="./node_modules/@ckeditor/ckeditor5-build-classic/build/ckeditor.js">&lt;/script>
&lt;script>
	ClassicEditor
		.create( document.querySelector( '#editor' ) )
		.then( editor => {
			window.editor = editor;
		} )
		.catch( error => {
			console.error( 'There was a problem initializing the editor.', error );
		} );
&lt;/script></code></pre>

<h2>License</h2>
<p>Licensed under the terms of <a href="http://www.gnu.org/licenses/gpl.html" rel="nofollow">GNU General Public License Version 2 or later</a>. For full details about the license, please check the <code>LICENSE.md</code> file or <a href="https://ckeditor.com/legal/ckeditor-oss-license" rel="nofollow">https://ckeditor.com/legal/ckeditor-oss-license</a>.</p>

<div class="raw-html-embed"><script>
	window.emojicsOpts = {
		widget: '50c7737f072dfd100f3dad0411f02e',
		position: 'inline'
	};
	( function( d, s, id ) {
		var js, fjs = d.getElementsByTagName( s )[ 0 ];
		js = d.createElement( s );
		js.id = id;
		js.src = '//connect.emojics.com/dist/sdk.js';
		fjs.parentNode.insertBefore( js, fjs );
	} )( document, 'script', 'emojics-js' );
</script>
<div id="emojics-root"></div>
</script></div>
`;

ClassicEditor
	.create( document.querySelector( '#snippet-html-embed' ), {
		initialData,
		toolbar: {
			items: [
				'heading',
				'|',
				'bold',
				'italic',
				'bulletedList',
				'numberedList',
				'|',
				'htmlEmbed',
				'codeBlock',
				'blockQuote',
				'link',
				'imageUpload',
				'mediaEmbed',
				'insertTable',
				'|',
				'outdent',
				'indent',
				'|',
				'undo',
				'redo'
			],
			viewportTopOffset: window.getViewportTopOffsetConfig()
		},
		image: {
			styles: [
				'full',
				'alignLeft',
				'alignRight'
			],
			toolbar: [
				'imageStyle:alignLeft',
				'imageStyle:full',
				'imageStyle:alignRight',
				'|',
				'imageTextAlternative'
			]
		},
		table: {
			contentToolbar: [ 'tableColumn', 'tableRow', 'mergeTableCells' ]
		},
		cloudServices: CS_CONFIG
	} )
	.then( editor => {
		window.editor = editor;

		// The "Preview editor data" button logic.
		document.querySelector( '#preview-data-action' ).addEventListener( 'click', () => {
			const mainCSSElement = [ ...document.querySelectorAll( 'link' ) ]
				.find( linkElement => linkElement.href.endsWith( 'css/styles.css' ) );
			const snippetCSSElement = [ ...document.querySelectorAll( 'link' ) ]
				.find( linkElement => linkElement.href.endsWith( 'snippet.css' ) );

			const iframeElement = document.querySelector( '#preview-data-container' );

			// We create the iframe in a careful way and set the base URL to make emojics widget work.
			// NOTE: the emojics widget works only when hosted on ckeditor.com.
			const html = '<!DOCTYPE html><html>' +
				'<head>' +
					'<meta charset="utf-8">' +
					`<base href="${ location.href }">` +
					`<title>${ document.title }</title>` +
					`<link rel="stylesheet" href="${ mainCSSElement.href }" type="text/css">` +
					`<link rel="stylesheet" href="${ snippetCSSElement.href }" type="text/css">` +
					`<style>
						body {
							padding: 20px;
						}
						.formatted p img {
							display: inline;
							margin: 0;
						}
					</style>` +
				'</head>' +
				'<body class="formatted ck-content">' +
					editor.getData() +
				'</body>' +
				'</html>';

			iframeElement.contentWindow.document.open();
			iframeElement.contentWindow.document.write( html );
			iframeElement.contentWindow.document.close();
		} );

		window.attachTourBalloon( {
			target: window.findToolbarItem( editor.ui.view.toolbar, item => item.label && item.label === 'Insert HTML' ),
<<<<<<< HEAD
			text: 'Click to embed a new HTML snippet.',
=======
			text: 'Click here to insert new HTML snippet.',
>>>>>>> 5369d39e
			editor
		} );
	} )
	.catch( err => {
		console.error( err.stack );
	} );<|MERGE_RESOLUTION|>--- conflicted
+++ resolved
@@ -166,11 +166,7 @@
 
 		window.attachTourBalloon( {
 			target: window.findToolbarItem( editor.ui.view.toolbar, item => item.label && item.label === 'Insert HTML' ),
-<<<<<<< HEAD
 			text: 'Click to embed a new HTML snippet.',
-=======
-			text: 'Click here to insert new HTML snippet.',
->>>>>>> 5369d39e
 			editor
 		} );
 	} )
