/**
 * @license Copyright (c) 2003-2022, CKSource Holding sp. z o.o. All rights reserved.
 * For licensing, see LICENSE.md or https://ckeditor.com/legal/ckeditor-oss-license
 */

/**
 * @module typing
 */

export { default as Typing } from './typing';
export { default as Input } from './input';
export { default as Delete } from './delete';

export { default as TextWatcher } from './textwatcher';
export { default as TwoStepCaretMovement } from './twostepcaretmovement';
export { default as TextTransformation } from './texttransformation';

export { default as inlineHighlight } from './utils/inlinehighlight';
export { default as findAttributeRange } from './utils/findattributerange';
export { default as getLastTextLine } from './utils/getlasttextline';

export type { TypingConfig } from './typingconfig';
export type { ViewDocumentDeleteEvent } from './deleteobserver';
export type { ViewDocumentInsertTextEvent } from './inserttextobserver';
<<<<<<< HEAD
export type { LastTextLineData } from './utils/getlasttextline';
=======
export type { TextWatcherMatchedEvent } from './textwatcher';
>>>>>>> 3686a812
<|MERGE_RESOLUTION|>--- conflicted
+++ resolved
@@ -17,13 +17,9 @@
 
 export { default as inlineHighlight } from './utils/inlinehighlight';
 export { default as findAttributeRange } from './utils/findattributerange';
-export { default as getLastTextLine } from './utils/getlasttextline';
+export { default as getLastTextLine, type LastTextLineData } from './utils/getlasttextline';
 
 export type { TypingConfig } from './typingconfig';
 export type { ViewDocumentDeleteEvent } from './deleteobserver';
 export type { ViewDocumentInsertTextEvent } from './inserttextobserver';
-<<<<<<< HEAD
-export type { LastTextLineData } from './utils/getlasttextline';
-=======
-export type { TextWatcherMatchedEvent } from './textwatcher';
->>>>>>> 3686a812
+export type { TextWatcherMatchedEvent } from './textwatcher';