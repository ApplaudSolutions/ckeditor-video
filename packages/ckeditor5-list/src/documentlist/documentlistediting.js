--- conflicted
+++ resolved
@@ -446,16 +446,10 @@
 //
 // @param {module:engine/model/model~Model} model The data model.
 // @param {module:engine/model/writer~Writer} writer The writer to do changes with.
-<<<<<<< HEAD
 // @param {Array.<String>} attributeNames The list of all model list attributes (including registered strategies).
 // @param {module:list/documentlist/documentlistediting~DocumentListEditing} documentListEditing The document list editing plugin.
 // @returns {Boolean} `true` if any change has been applied, `false` otherwise.
 function modelChangePostFixer( model, writer, attributeNames, documentListEditing ) {
-=======
-// @param {module:list/documentlist/documentlistediting~DocumentListEditing} documentListEditing The document list editing plugin.
-// @returns {Boolean} `true` if any change has been applied, `false` otherwise.
-function modelChangePostFixer( model, writer, documentListEditing ) {
->>>>>>> d7e6729c
 	const changes = model.document.differ.getChanges();
 	const itemToListHead = new Map();
 
@@ -508,11 +502,6 @@
 	const seenIds = new Set();
 
 	for ( const listHead of itemToListHead.values() ) {
-<<<<<<< HEAD
-		const listNodes = { [ Symbol.iterator ]: () => iterateSiblingListBlocks( listHead, 'forward' ) };
-
-		applied = documentListEditing.fire( 'postFixer', { listHead, writer, seenIds, listNodes } ) || applied;
-=======
 		/**
 		 * Event fired on changes detected on the model list element to verify if the view representation of a list element
 		 * is representing those attributes.
@@ -529,8 +518,9 @@
 		 * @param {Object} modelAttributes
 		 * @returns {Boolean} If a post-fixer made a change of the model tree, it should return `true`.
 		 */
-		applied = documentListEditing.fire( 'postFixer', { listHead, writer, seenIds } ) || applied;
->>>>>>> d7e6729c
+		const listNodes = { [ Symbol.iterator ]: () => iterateSiblingListBlocks( listHead, 'forward' ) };
+
+		applied = documentListEditing.fire( 'postFixer', { listHead, writer, seenIds, listNodes } ) || applied;
 	}
 
 	return applied;
