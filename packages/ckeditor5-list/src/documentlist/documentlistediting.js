--- conflicted
+++ resolved
@@ -137,8 +137,7 @@
 	}
 }
 
-<<<<<<< HEAD
-// Post-fixer that reacts to changes on document and fixes incorrect model states.
+// Post-fixer that reacts to changes on document and fixes incorrect model states (invalid `listItemId` and `listIndent` values).
 //
 // In the example below, there is a correct list structure.
 // Then the middle element is removed so the list structure will become incorrect:
@@ -161,33 +160,6 @@
 // @param {module:engine/model/writer~Writer} writer The writer to do changes with.
 // @returns {Boolean} `true` if any change has been applied, `false` otherwise.
 function modelChangePostFixer( model, writer ) {
-=======
-/**
- * Post-fixer that reacts to changes on document and fixes incorrect model states (invalid `listItemId` and `listIndent` values).
- *
- * In the example below, there is a correct list structure.
- * Then the middle element is removed so the list structure will become incorrect:
- *
- *		<paragraph listType="bulleted" listItemId="a" listIndent=0>Item 1</paragraph>
- *		<paragraph listType="bulleted" listItemId="b" listIndent=1>Item 2</paragraph>   <--- this is removed.
- *		<paragraph listType="bulleted" listItemId="c" listIndent=2>Item 3</paragraph>
- *
- * The list structure after the middle element is removed:
- *
- * 		<paragraph listType="bulleted" listItemId="a" listIndent=0>Item 1</paragraph>
- *		<paragraph listType="bulleted" listItemId="c" listIndent=2>Item 3</paragraph>
- *
- * Should become:
- *
- *		<paragraph listType="bulleted" listItemId="a" listIndent=0>Item 1</paragraph>
- *		<paragraph listType="bulleted" listItemId="c" listIndent=1>Item 3</paragraph>   <--- note that indent got post-fixed.
- *
- * @param {module:engine/model/model~Model} model The data model.
- * @param {module:engine/model/writer~Writer} writer The writer to do changes with.
- * @returns {Boolean} `true` if any change has been applied, `false` otherwise.
- */
-export function modelChangePostFixer( model, writer ) {
->>>>>>> 60de4ada
 	const changes = model.document.differ.getChanges();
 	const itemToListHead = new Map();
 
