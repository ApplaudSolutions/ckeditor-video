--- conflicted
+++ resolved
@@ -1,9 +1,5 @@
 /**
-<<<<<<< HEAD
- * @license Copyright (c) 2003-2022, CKSource - Frederico Knabben. All rights reserved.
-=======
  * @license Copyright (c) 2003-2022, CKSource Holding sp. z o.o. All rights reserved.
->>>>>>> e391ddb7
  * For licensing, see LICENSE.md or https://ckeditor.com/legal/ckeditor-oss-license
  */
 
@@ -38,27 +34,4 @@
 	static get pluginName() {
 		return 'List';
 	}
-}
-
-/**
- * The configuration of the {@link module:list/list~List list} feature.
- *
- *		ClassicEditor
- *			.create( editorElement, {
- *				list:  ... // The list feature configuration.
- *			} )
- *			.then( ... )
- *			.catch( ... );
- *
- * See {@link module:core/editor/editorconfig~EditorConfig all editor options}.
- *
- * @interface ListConfig
- */
-
-/**
- * The configuration of the {@link module:list/list~List} feature.
- *
- * Read more in {@link module:list/list~ListConfig}.
- *
- * @member {module:module:list/list~ListConfig} module:core/editor/editorconfig~EditorConfig#list
- */+}