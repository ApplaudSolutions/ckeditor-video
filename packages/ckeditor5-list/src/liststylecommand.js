/**
 * @license Copyright (c) 2003-2022, CKSource Holding sp. z o.o. All rights reserved.
 * For licensing, see LICENSE.md or https://ckeditor.com/legal/ckeditor-oss-license
 */

/**
 * @module list/liststylecommand
 */

import { Command } from 'ckeditor5/src/core';
import { getSelectedListItems } from './utils';

/**
<<<<<<< HEAD
 * The list style command. It changes `listStyle` attribute of the selected list items.
=======
 * The list style command. It changes the `listStyle` attribute of the selected list items.
>>>>>>> 82f3c269
 * It is used by the {@link module:list/listproperties~ListProperties list properties feature}.
 *
 * @extends module:core/command~Command
 */
export default class ListStyleCommand extends Command {
	/**
	 * Creates an instance of the command.
	 *
	 * @param {module:core/editor/editor~Editor} editor The editor instance.
	 * @param {String} defaultType The list type that will be used by default if the value was not specified during
	 * the command execution.
	 */
	constructor( editor, defaultType ) {
		super( editor );

		/**
		 * The default type of the list style.
		 *
		 * @protected
		 * @member {String}
		 */
		this._defaultType = defaultType;
	}

	/**
	 * @inheritDoc
	 */
	refresh() {
		this.value = this._getValue();
		this.isEnabled = this._checkEnabled();
	}

	/**
	 * Executes the command.
	 *
	 * @param {Object} options
	 * @param {String|null} options.type The type of the list style, e.g. `'disc'` or `'square'`. If `null` is specified, the default
	 * style will be applied.
	 * @protected
	 */
	execute( options = {} ) {
		const model = this.editor.model;
		const listItems = getSelectedListItems( model );

		if ( !listItems.length ) {
			return;
		}

		model.change( writer => {
			for ( const item of listItems ) {
				writer.setAttribute( 'listStyle', options.type || this._defaultType, item );
			}
		} );
	}

	/**
	 * Checks the command's {@link #value}.
	 *
	 * @private
	 * @returns {String|null} The current value.
	 */
	_getValue() {
		const listItem = this.editor.model.document.selection.getFirstPosition().parent;

		if ( listItem && listItem.is( 'element', 'listItem' ) ) {
			return listItem.getAttribute( 'listStyle' );
		}

		return null;
	}

	/**
	 * Checks whether the command can be enabled in the current context.
	 *
	 * @private
	 * @returns {Boolean} Whether the command should be enabled.
	 */
	_checkEnabled() {
		const editor = this.editor;

		const numberedList = editor.commands.get( 'numberedList' );
		const bulletedList = editor.commands.get( 'bulletedList' );

		return numberedList.isEnabled || bulletedList.isEnabled;
	}
}<|MERGE_RESOLUTION|>--- conflicted
+++ resolved
@@ -11,11 +11,7 @@
 import { getSelectedListItems } from './utils';
 
 /**
-<<<<<<< HEAD
- * The list style command. It changes `listStyle` attribute of the selected list items.
-=======
  * The list style command. It changes the `listStyle` attribute of the selected list items.
->>>>>>> 82f3c269
  * It is used by the {@link module:list/listproperties~ListProperties list properties feature}.
  *
  * @extends module:core/command~Command
