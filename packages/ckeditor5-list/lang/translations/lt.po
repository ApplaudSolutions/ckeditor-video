--- conflicted
+++ resolved
@@ -143,16 +143,8 @@
 
 msgctxt "Assistive technologies label for entering the to-do list."
 msgid "Entering a to-do list"
-<<<<<<< HEAD
-msgstr ""
-
-msgctxt "Assistive technologies label for leaving the to-do list."
-msgid "Leaving a to-do list"
-msgstr ""
-=======
 msgstr "Įvesti darbų sąrašą"
 
 msgctxt "Assistive technologies label for leaving the to-do list."
 msgid "Leaving a to-do list"
-msgstr "Palikti darbų sąrašą"
->>>>>>> 930edc69
+msgstr "Palikti darbų sąrašą"