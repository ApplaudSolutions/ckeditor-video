---
menu-title: To-do lists
meta-title: To-do lists | CKEditor 5 Documentation
category: features-lists
order: 20
---

# To-do lists

The to-do list feature lets you create a list of interactive checkboxes with labels. It supports all features of {@link features/lists bulleted and numbered lists}, so you can nest a to-do list together with any combination of other lists.

## Demo

Use the to-do list toolbar button {@icon @ckeditor/ckeditor5-core/theme/icons/todolist.svg To-do list} to add a list to the editor content. Thanks to the integration with the {@link features/autoformat autoformatting feature}, you can also simply start a line with `[ ]` or `[x]` followed by a space to insert an unchecked or checked list item, respectively.

{@snippet features/todo-list}

<info-box info>
	This demo only presents a limited set of features. Visit the {@link examples/builds/full-featured-editor feature-rich editor example} to see more in action.
</info-box>

## Keyboard support

<<<<<<< HEAD
You can check and uncheck a list item by using the <kbd>Ctrl</kbd> + <kbd>Enter</kbd> (<kbd>Cmd</kbd> + <kbd>Enter</kbd> on Mac) shortcut when the selection is in that item.

## Installation

To add this feature to your editor, install the [`@ckeditor/ckeditor5-list`](https://www.npmjs.com/package/@ckeditor/ckeditor5-list) package:

```bash
npm install --save @ckeditor/ckeditor5-list
```

Then add the `TodoList` plugin to your plugin list and the toolbar configuration:

```js
import { TodoList } from '@ckeditor/ckeditor5-list';

ClassicEditor
	.create( document.querySelector( '#editor' ), {
		plugins: [ TodoList, /* ... */ ],
		toolbar: [ 'todoList', /* ... */ ],
	} )
	.then( /* ... */ )
	.catch( /* ... */ );
```

<info-box info>
	Read more about {@link framework/plugins/installing-plugins installing plugins}.
</info-box>

## HTML structure

When you call {@link module:core/editor/utils/dataapimixin~DataApi#function-getData `editor.getData()`}, a to-do list will be represented as the following HTML:

```html
<ul class="todo-list">
	<li>
		<label class="todo-list__label">
			<input type="checkbox" disabled [checked] />
			<span class="todo-list__label__description">Foo</span>
		</label>
	</li>
</ul>
```

For nested lists:

```html
<ul class="todo-list">
	<li>
		<label class="todo-list__label">
			<input type="checkbox" disabled [checked] />
			<span class="todo-list__label__description">Foo</span>
		</label>
		<ul class="todo-list">
			<li>
				<label class="todo-list__label">
					<input type="checkbox" disabled [checked] />
					<span class="todo-list__label__description">Bar</span>
				</label>
			</li>
		</ul>
	</li>
</ul>
```

### Model representation

From the technical point of view, to-do lists are built on top of the {@link module:list/list~List list feature}. In the CKEditor&nbsp;5 data model they are represented as a special `listType`, with an optional `todoListChecked` attribute:

```html
<listItem listType="todo">Foo</listItem>
```

```html
<listItem listType="todo" todoListChecked="true">Bar</listItem>
```
=======
You can check and clear a list item by using the <kbd>Ctrl</kbd> + <kbd>Enter</kbd> (<kbd>Cmd</kbd> + <kbd>Enter</kbd> on Mac) shortcut when the selection is in that item.
>>>>>>> 7d600e2c

## Related features

These features provide similar functionality:
* {@link features/lists Ordered and unordered lists} &ndash; Create ordered and unordered lists with configurable markers.
* {@link features/autoformat Autoformatting} &ndash; Format the text on the go with Markdown code.

## Common API

The {@link module:list/todolist~TodoList} plugin registers:

* The {@link module:list/list/listcommand~ListCommand `'todoList'`} command.
* The {@link module:list/todolist/checktodolistcommand~CheckTodoListCommand `'checkTodoList'`} command.
* The `'todoList'` UI button.

## Contribute

The source code of the feature is available on GitHub at [https://github.com/ckeditor/ckeditor5/tree/master/packages/ckeditor5-list](https://github.com/ckeditor/ckeditor5/tree/master/packages/ckeditor5-list).<|MERGE_RESOLUTION|>--- conflicted
+++ resolved
@@ -21,85 +21,7 @@
 
 ## Keyboard support
 
-<<<<<<< HEAD
-You can check and uncheck a list item by using the <kbd>Ctrl</kbd> + <kbd>Enter</kbd> (<kbd>Cmd</kbd> + <kbd>Enter</kbd> on Mac) shortcut when the selection is in that item.
-
-## Installation
-
-To add this feature to your editor, install the [`@ckeditor/ckeditor5-list`](https://www.npmjs.com/package/@ckeditor/ckeditor5-list) package:
-
-```bash
-npm install --save @ckeditor/ckeditor5-list
-```
-
-Then add the `TodoList` plugin to your plugin list and the toolbar configuration:
-
-```js
-import { TodoList } from '@ckeditor/ckeditor5-list';
-
-ClassicEditor
-	.create( document.querySelector( '#editor' ), {
-		plugins: [ TodoList, /* ... */ ],
-		toolbar: [ 'todoList', /* ... */ ],
-	} )
-	.then( /* ... */ )
-	.catch( /* ... */ );
-```
-
-<info-box info>
-	Read more about {@link framework/plugins/installing-plugins installing plugins}.
-</info-box>
-
-## HTML structure
-
-When you call {@link module:core/editor/utils/dataapimixin~DataApi#function-getData `editor.getData()`}, a to-do list will be represented as the following HTML:
-
-```html
-<ul class="todo-list">
-	<li>
-		<label class="todo-list__label">
-			<input type="checkbox" disabled [checked] />
-			<span class="todo-list__label__description">Foo</span>
-		</label>
-	</li>
-</ul>
-```
-
-For nested lists:
-
-```html
-<ul class="todo-list">
-	<li>
-		<label class="todo-list__label">
-			<input type="checkbox" disabled [checked] />
-			<span class="todo-list__label__description">Foo</span>
-		</label>
-		<ul class="todo-list">
-			<li>
-				<label class="todo-list__label">
-					<input type="checkbox" disabled [checked] />
-					<span class="todo-list__label__description">Bar</span>
-				</label>
-			</li>
-		</ul>
-	</li>
-</ul>
-```
-
-### Model representation
-
-From the technical point of view, to-do lists are built on top of the {@link module:list/list~List list feature}. In the CKEditor&nbsp;5 data model they are represented as a special `listType`, with an optional `todoListChecked` attribute:
-
-```html
-<listItem listType="todo">Foo</listItem>
-```
-
-```html
-<listItem listType="todo" todoListChecked="true">Bar</listItem>
-```
-=======
 You can check and clear a list item by using the <kbd>Ctrl</kbd> + <kbd>Enter</kbd> (<kbd>Cmd</kbd> + <kbd>Enter</kbd> on Mac) shortcut when the selection is in that item.
->>>>>>> 7d600e2c
 
 ## Related features
 
