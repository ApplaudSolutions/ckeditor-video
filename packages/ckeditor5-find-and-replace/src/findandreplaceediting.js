--- conflicted
+++ resolved
@@ -25,116 +25,6 @@
 
 const HIGHLIGHT_CLASS = 'ck-find-result_selected';
 
-<<<<<<< HEAD
-// Reacts to document changes in order to update search list.
-function onDocumentChange( results, model, searchCallback ) {
-	const changedNodes = new Set();
-	let removedMarkers = [];
-
-	const changes = model.document.differ.getChanges();
-
-	// Get nodes in which changes happened to re-run a search callback on them.
-	changes.forEach( change => {
-		if ( change.name === '$text' || model.schema.isInline( change.position.nodeAfter ) ) {
-			changedNodes.add( change.position.parent );
-
-			[ ...model.markers.getMarkersAtPosition( change.position ) ].forEach( markerAtChange => {
-				removedMarkers.push( markerAtChange.name );
-			} );
-		} else if ( change.type === 'insert' ) {
-			changedNodes.add( change.position.nodeAfter );
-		}
-	} );
-
-	// Get markers from removed nodes also.
-	model.document.differ.getChangedMarkers().forEach( ( { name, data: { newRange } } ) => {
-		if ( newRange && newRange.start.root.rootName === '$graveyard' ) {
-			removedMarkers.push( name );
-		}
-	} );
-
-	// Get markers from the updated nodes and remove all (search will be re-run on these nodes).
-	changedNodes.forEach( node => {
-		const markersInNode = [ ...model.markers.getMarkersIntersectingRange( model.createRangeIn( node ) ) ];
-
-		markersInNode.forEach( marker => removedMarkers.push( marker.name ) );
-	} );
-
-	// Only find and result markers should be removed.
-	removedMarkers = removedMarkers.filter( markerName => markerName.startsWith( 'findResult:' ) );
-
-	// Since the implemented match algorithm is typically searching outside of the changed scope (e.g. entire parent)
-	// it will remove other valid markers and add them once again. It's pointless and generates extra change events.
-	const proposedResults = [].concat( ...Array.from( changedNodes ).map( nodeToCheck =>
-		findResultsInRange( model.createRangeOn( nodeToCheck ), model, searchCallback ) ) );
-
-	for ( let i = proposedResults.length - 1; i >= 0; i-- ) {
-		const proposedItem = proposedResults[ i ];
-
-		for ( const removedMarkerName of removedMarkers ) {
-			const removedMarker = model.markers.get( removedMarkerName );
-
-			if ( removedMarker.getRange().isEqual( proposedItem.range ) ) {
-				proposedResults.splice( i, 1 );
-				removedMarkers.splice( removedMarkers.indexOf( removedMarkerName ), 1 );
-				break;
-			}
-		}
-	}
-
-	for ( const proposedResult of proposedResults ) {
-		model.change( writer => {
-			const marker = writer.addMarker( proposedResult.id, {
-				usingOperation: false,
-				affectsData: false,
-				range: proposedResult.range
-			} );
-
-			const index = findInsertIndex( results, marker );
-
-			results.add( {
-				id: proposedResult.id,
-				label: proposedResult.label,
-				marker
-			}, index );
-		} );
-	}
-
-	// Remove results & markers from the changed part of content.
-	model.change( writer => {
-		removedMarkers.forEach( markerName => {
-			const removedResult = getResultByMarker( markerName );
-
-			// Remove the result first - in order to prevent rendering a removed marker.
-			if ( removedResult ) {
-				results.remove( removedResult );
-			}
-
-			if ( model.markers.has( markerName ) ) {
-				writer.removeMarker( markerName );
-			}
-		} );
-	} );
-
-	function getResultByMarker( markerName ) {
-		for ( const result of results ) {
-			if ( result.marker.name === markerName ) {
-				return result;
-			}
-		}
-	}
-
-	function findInsertIndex( resultsList, markerToInsert ) {
-		const result = resultsList.find( ( { marker } ) => {
-			return markerToInsert.getStart().isBefore( marker.getStart() );
-		} );
-
-		return result ? resultsList.getIndex( result ) : resultsList.length;
-	}
-}
-
-=======
->>>>>>> 2e66013d
 /**
  * Implements the editing part for find and replace plugin. For example conversion, commands etc.
  *
@@ -235,11 +125,6 @@
 
 		this.activeResults = results;
 
-<<<<<<< HEAD
-=======
-		this.listenTo( model.document, 'change:data', () => onDocumentChange( this.activeResults, model, findCallback ) );
-
->>>>>>> 2e66013d
 		return this.activeResults;
 	}
 
@@ -315,7 +200,7 @@
 // Reacts to document changes in order to update search list.
 function onDocumentChange( results, model, searchCallback ) {
 	const changedNodes = new Set();
-	const removedMarkers = new Set();
+	let removedMarkers = [];
 
 	const changes = model.document.differ.getChanges();
 
@@ -325,7 +210,7 @@
 			changedNodes.add( change.position.parent );
 
 			[ ...model.markers.getMarkersAtPosition( change.position ) ].forEach( markerAtChange => {
-				removedMarkers.add( markerAtChange.name );
+				removedMarkers.push( markerAtChange.name );
 			} );
 		} else if ( change.type === 'insert' ) {
 			changedNodes.add( change.position.nodeAfter );
@@ -335,7 +220,7 @@
 	// Get markers from removed nodes also.
 	model.document.differ.getChangedMarkers().forEach( ( { name, data: { newRange } } ) => {
 		if ( newRange && newRange.start.root.rootName === '$graveyard' ) {
-			removedMarkers.add( name );
+			removedMarkers.push( name );
 		}
 	} );
 
@@ -343,23 +228,78 @@
 	changedNodes.forEach( node => {
 		const markersInNode = [ ...model.markers.getMarkersIntersectingRange( model.createRangeIn( node ) ) ];
 
-		markersInNode.forEach( marker => removedMarkers.add( marker.name ) );
+		markersInNode.forEach( marker => removedMarkers.push( marker.name ) );
 	} );
+
+	// Only find and result markers should be removed.
+	removedMarkers = removedMarkers.filter( markerName => markerName.startsWith( 'findResult:' ) );
+
+	// Since the implemented match algorithm is typically searching outside of the changed scope (e.g. entire parent)
+	// it will remove other valid markers and add them once again. It's pointless and generates extra change events.
+	const proposedResults = [].concat( ...Array.from( changedNodes ).map( nodeToCheck =>
+		findResultsInRange( model.createRangeOn( nodeToCheck ), model, searchCallback ) ) );
+
+	for ( let i = proposedResults.length - 1; i >= 0; i-- ) {
+		const proposedItem = proposedResults[ i ];
+
+		for ( const removedMarkerName of removedMarkers ) {
+			const removedMarker = model.markers.get( removedMarkerName );
+
+			if ( removedMarker.getRange().isEqual( proposedItem.range ) ) {
+				proposedResults.splice( i, 1 );
+				removedMarkers.splice( removedMarkers.indexOf( removedMarkerName ), 1 );
+				break;
+			}
+		}
+	}
+
+	for ( const proposedResult of proposedResults ) {
+		model.change( writer => {
+			const marker = writer.addMarker( proposedResult.id, {
+				usingOperation: false,
+				affectsData: false,
+				range: proposedResult.range
+			} );
+
+			const index = findInsertIndex( results, marker );
+
+			results.add( {
+				id: proposedResult.id,
+				label: proposedResult.label,
+				marker
+			}, index );
+		} );
+	}
 
 	// Remove results & markers from the changed part of content.
 	model.change( writer => {
 		removedMarkers.forEach( markerName => {
+			const removedResult = getResultByMarker( markerName );
+
 			// Remove the result first - in order to prevent rendering a removed marker.
-			if ( results.has( markerName ) ) {
-				results.remove( markerName );
-			}
-
-			writer.removeMarker( markerName );
+			if ( removedResult ) {
+				results.remove( removedResult );
+			}
+
+			if ( model.markers.has( markerName ) ) {
+				writer.removeMarker( markerName );
+			}
 		} );
 	} );
 
-	// Run search callback again on updated nodes.
-	changedNodes.forEach( nodeToCheck => {
-		updateFindResultFromRange( model.createRangeOn( nodeToCheck ), model, searchCallback, results );
-	} );
+	function getResultByMarker( markerName ) {
+		for ( const result of results ) {
+			if ( result.marker.name === markerName ) {
+				return result;
+			}
+		}
+	}
+
+	function findInsertIndex( resultsList, markerToInsert ) {
+		const result = resultsList.find( ( { marker } ) => {
+			return markerToInsert.getStart().isBefore( marker.getStart() );
+		} );
+
+		return result ? resultsList.getIndex( result ) : resultsList.length;
+	}
 }