--- conflicted
+++ resolved
@@ -1,9 +1,5 @@
 /**
-<<<<<<< HEAD
- * @license Copyright (c) 2003-2022, CKSource - Frederico Knabben. All rights reserved.
-=======
  * @license Copyright (c) 2003-2022, CKSource Holding sp. z o.o. All rights reserved.
->>>>>>> e391ddb7
  * For licensing, see LICENSE.md or https://ckeditor.com/legal/ckeditor-oss-license
  */
 
@@ -32,8 +28,7 @@
 	FocusTracker,
 	KeystrokeHandler,
 	Collection,
-	Rect,
-	isVisible
+	Rect
 } from 'ckeditor5/src/utils';
 
 // See: #8833.
@@ -518,7 +513,7 @@
 			const inputElement = this._findInputView.fieldView.element;
 
 			// Don't adjust the padding if the input (also: counter) were not rendered or not inserted into DOM yet.
-			if ( !inputElement || !isVisible( inputElement ) ) {
+			if ( !inputElement || !inputElement.offsetParent ) {
 				return;
 			}
 
