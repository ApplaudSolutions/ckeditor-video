{
  "name": "@ckeditor/ckeditor5-watchdog",
  "version": "40.2.0",
  "description": "A watchdog feature for CKEditor 5 editors. It keeps a CKEditor 5 editor instance running.",
  "keywords": [
    "ckeditor",
    "ckeditor5",
    "ckeditor 5",
    "ckeditor5-lib",
    "ckeditor5-dll"
  ],
  "type": "module",
  "main": "src/index.ts",
  "dependencies": {
    "lodash-es": "4.17.21"
  },
  "devDependencies": {
<<<<<<< HEAD
    "@ckeditor/ckeditor5-core": "40.1.0",
    "@ckeditor/ckeditor5-comments": "40.1.0",
    "@ckeditor/ckeditor5-editor-classic": "40.1.0",
    "@ckeditor/ckeditor5-editor-multi-root": "40.1.0",
    "@ckeditor/ckeditor5-paragraph": "40.1.0",
    "@ckeditor/ckeditor5-utils": "40.1.0",
    "@ckeditor/ckeditor5-track-changes": "40.1.0",
    "ckeditor5": "40.1.0",
    "typescript": "^5.2.2"
=======
    "@ckeditor/ckeditor5-core": "40.2.0",
    "@ckeditor/ckeditor5-comments": "40.2.0",
    "@ckeditor/ckeditor5-editor-classic": "40.2.0",
    "@ckeditor/ckeditor5-editor-multi-root": "40.2.0",
    "@ckeditor/ckeditor5-paragraph": "40.2.0",
    "@ckeditor/ckeditor5-utils": "40.2.0",
    "@ckeditor/ckeditor5-track-changes": "40.2.0",
    "ckeditor5": "40.2.0",
    "typescript": "5.0.4"
>>>>>>> 811809b5
  },
  "author": "CKSource (http://cksource.com/)",
  "license": "GPL-2.0-or-later",
  "homepage": "https://ckeditor.com/ckeditor-5",
  "bugs": "https://github.com/ckeditor/ckeditor5/issues",
  "repository": {
    "type": "git",
    "url": "https://github.com/ckeditor/ckeditor5.git",
    "directory": "packages/ckeditor5-watchdog"
  },
  "files": [
    "dist",
    "lang",
    "src/**/*.js",
    "src/**/*.d.ts",
    "theme",
    "ckeditor5-metadata.json",
    "CHANGELOG.md"
  ],
  "scripts": {
    "rollup": "rollup -c ../../scripts/build.mjs",
    "build": "tsc -p ./tsconfig.json"
  }
}<|MERGE_RESOLUTION|>--- conflicted
+++ resolved
@@ -15,17 +15,6 @@
     "lodash-es": "4.17.21"
   },
   "devDependencies": {
-<<<<<<< HEAD
-    "@ckeditor/ckeditor5-core": "40.1.0",
-    "@ckeditor/ckeditor5-comments": "40.1.0",
-    "@ckeditor/ckeditor5-editor-classic": "40.1.0",
-    "@ckeditor/ckeditor5-editor-multi-root": "40.1.0",
-    "@ckeditor/ckeditor5-paragraph": "40.1.0",
-    "@ckeditor/ckeditor5-utils": "40.1.0",
-    "@ckeditor/ckeditor5-track-changes": "40.1.0",
-    "ckeditor5": "40.1.0",
-    "typescript": "^5.2.2"
-=======
     "@ckeditor/ckeditor5-core": "40.2.0",
     "@ckeditor/ckeditor5-comments": "40.2.0",
     "@ckeditor/ckeditor5-editor-classic": "40.2.0",
@@ -35,7 +24,6 @@
     "@ckeditor/ckeditor5-track-changes": "40.2.0",
     "ckeditor5": "40.2.0",
     "typescript": "5.0.4"
->>>>>>> 811809b5
   },
   "author": "CKSource (http://cksource.com/)",
   "license": "GPL-2.0-or-later",
