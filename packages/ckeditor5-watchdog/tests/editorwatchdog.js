--- conflicted
+++ resolved
@@ -1,9 +1,5 @@
 /**
-<<<<<<< HEAD
- * @license Copyright (c) 2003-2022, CKSource - Frederico Knabben. All rights reserved.
-=======
  * @license Copyright (c) 2003-2022, CKSource Holding sp. z o.o. All rights reserved.
->>>>>>> e391ddb7
  * For licensing, see LICENSE.md or https://ckeditor.com/legal/ckeditor-oss-license
  */
 
@@ -759,9 +755,9 @@
 		} );
 	} );
 
-	describe( 'destroying', () => {
-		// See https://github.com/ckeditor/ckeditor5/issues/4706.
-		it( 'destroy() should clean internal stuff', () => {
+	describe( 'destroy()', () => {
+		// See #19.
+		it( 'should clean internal stuff', () => {
 			// 30ms should be enough to make the two data changes split into two data save actions.
 			// This will ensure that the second data save action will be put off in time.
 			const SAVE_INTERVAL = 30;
@@ -794,44 +790,6 @@
 				expect( watchdog.state ).to.equal( 'destroyed' );
 				expect( watchdog.crashes ).to.deep.equal( [] );
 			} );
-		} );
-
-		// See https://github.com/ckeditor/ckeditor5/issues/10643.
-		it( 'watchdog should remove the listener for `change:data` event before destroying the editor', async () => {
-			const watchdog = new EditorWatchdog( ClassicTestEditor );
-
-			const spy = sinon.spy();
-
-			// A plugin that modifies the editor data during the destruction phase.
-			class InvalidPlugin {
-				constructor( editor ) {
-					this.editor = editor;
-				}
-
-				destroy() {
-					const doc = this.editor.model.document;
-
-					this.editor.model.change( writer => {
-						writer.insertText( 'bar', writer.createPositionAt( doc.getRoot(), 1 ) );
-						spy();
-					} );
-				}
-			}
-
-			await watchdog.create( element, {
-				initialData: '<p>foo</p>',
-				plugins: [ InvalidPlugin, Paragraph ]
-			} );
-
-			await watchdog._restart();
-
-			// The watchdog during destroying the editor should not listen to the data changes.
-			sinon.assert.calledOnce( spy );
-			expect( watchdog.editor.getData() ).to.equal( '<p>foo</p>' );
-
-			await watchdog.destroy();
-
-			sinon.assert.calledTwice( spy );
 		} );
 	} );
 
