--- conflicted
+++ resolved
@@ -7,15 +7,9 @@
  * @module editor-multi-root/multirooteditoruiview
  */
 
-<<<<<<< HEAD
-import { EditorUIView, InlineEditableUIView, ToolbarView } from 'ckeditor5/src/ui';
-import type { Locale } from 'ckeditor5/src/utils';
-import type { EditingView } from 'ckeditor5/src/engine';
-=======
 import { EditorUIView, InlineEditableUIView, ToolbarView } from 'ckeditor5/src/ui.js';
 import type { Locale } from 'ckeditor5/src/utils.js';
-import type { View } from 'ckeditor5/src/engine.js';
->>>>>>> 36453ab8
+import type { EditingView } from 'ckeditor5/src/engine.js';
 
 /**
  * The multi-root editor UI view. It is a virtual view providing an inline
