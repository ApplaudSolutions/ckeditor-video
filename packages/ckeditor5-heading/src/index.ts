--- conflicted
+++ resolved
@@ -12,8 +12,5 @@
 export { default as HeadingUI } from './headingui';
 export { default as HeadingButtonsUI } from './headingbuttonsui';
 export { default as Title } from './title';
-<<<<<<< HEAD
 export type { HeadingOption } from './heading';
-=======
-export type { default as HeadingCommand } from './headingcommand';
->>>>>>> ca7d672f
+export type { default as HeadingCommand } from './headingcommand';