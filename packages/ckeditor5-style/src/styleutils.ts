/**
 * @license Copyright (c) 2003-2023, CKSource Holding sp. z o.o. All rights reserved.
 * For licensing, see LICENSE.md or https://ckeditor.com/legal/ckeditor-oss-license
 */

/**
 * @module style/styleutils
 */

import { Plugin, type Editor } from 'ckeditor5/src/core';
<<<<<<< HEAD
import type { Element, DocumentSelection, Selectable } from 'ckeditor5/src/engine';
=======
import type { Element, MatcherPattern } from 'ckeditor5/src/engine';
>>>>>>> 5e7ebf86
import type { DecoratedMethodEvent } from 'ckeditor5/src/utils';
import type { TemplateDefinition } from 'ckeditor5/src/ui';

import type { DataFilter, DataSchema, GeneralHtmlSupport } from '@ckeditor/ckeditor5-html-support';

import type { StyleDefinition } from './styleconfig';
import { isObject } from 'lodash-es';

// These are intermediate element names that can't be rendered as style preview because they don't make sense standalone.
const NON_PREVIEWABLE_ELEMENT_NAMES = [
	'caption', 'colgroup', 'dd', 'dt', 'figcaption', 'legend', 'li', 'optgroup', 'option', 'rp',
	'rt', 'summary', 'tbody', 'td', 'tfoot', 'th', 'thead', 'tr'
];

export default class StyleUtils extends Plugin {
	/**
	 * @inheritDoc
	 */
	public static get pluginName(): 'StyleUtils' {
		return 'StyleUtils';
	}

	/**
	 * @inheritDoc
	 */
	constructor( editor: Editor ) {
		super( editor );

		this.decorate( 'isStyleEnabledForBlock' );
		this.decorate( 'isStyleActiveForBlock' );
		this.decorate( 'getAffectedBlocks' );

		this.decorate( 'isStyleEnabledForInlineSelection' );
		this.decorate( 'isStyleActiveForInlineSelection' );
		this.decorate( 'getAffectedInlineSelectable' );

		this.decorate( 'getStylePreview' );
		this.decorate( 'configureGHSDataFilter' );
	}

	/**
	 * Normalizes {@link module:style/styleconfig~StyleConfig#definitions} in the configuration of the styles feature.
	 * The structure of normalized styles looks as follows:
	 *
	 * ```ts
	 * {
	 * 	block: [
	 * 		<module:style/style~StyleDefinition>,
	 * 		<module:style/style~StyleDefinition>,
	 * 		...
	 * 	],
	 * 	inline: [
	 * 		<module:style/style~StyleDefinition>,
	 * 		<module:style/style~StyleDefinition>,
	 * 		...
	 * 	]
	 * }
	 * ```
	 *
	 * @returns An object with normalized style definitions grouped into `block` and `inline` categories (arrays).
	 */
	public normalizeConfig(
		dataSchema: DataSchema,
		styleDefinitions: Array<StyleDefinition> = []
	): NormalizedStyleDefinitions {
		const normalizedDefinitions: NormalizedStyleDefinitions = {
			block: [],
			inline: []
		};

		for ( const definition of styleDefinitions ) {
			const modelElements: Array<string> = [];
			const ghsAttributes: Array<string> = [];

			for ( const ghsDefinition of dataSchema.getDefinitionsForView( definition.element ) ) {
				const appliesToBlock = 'appliesToBlock' in ghsDefinition ? ghsDefinition.appliesToBlock : false;

				if ( ghsDefinition.isBlock || appliesToBlock ) {
					if ( typeof appliesToBlock == 'string' ) {
						modelElements.push( appliesToBlock );
					} else if ( ghsDefinition.isBlock ) {
						modelElements.push( ghsDefinition.model );
					}
				} else {
					ghsAttributes.push( ghsDefinition.model );
				}
			}

			const previewTemplate = this.getStylePreview( definition, [
				{ text: 'AaBbCcDdEeFfGgHhIiJj' }
			] );

			if ( modelElements.length ) {
				normalizedDefinitions.block.push( {
					...definition,
					previewTemplate,
					modelElements,
					isBlock: true
				} );
			} else {
				normalizedDefinitions.inline.push( {
					...definition,
					previewTemplate,
					ghsAttributes
				} );
			}
		}

		return normalizedDefinitions;
	}

	/**
	 * Verifies if the given style is applicable to the provided block element.
	 *
	 * @internal
	 */
	public isStyleEnabledForBlock( definition: BlockStyleDefinition, block: Element ): boolean {
		const model = this.editor.model;
		const htmlSupport: GeneralHtmlSupport = this.editor.plugins.get( 'GeneralHtmlSupport' );
		const attributeName = htmlSupport.getGhsAttributeNameForElement( definition.element );

		if ( !model.schema.checkAttribute( block, attributeName ) ) {
			return false;
		}

		return definition.modelElements.includes( block.name );
	}

	/**
	 * Returns true if the given style is applied to the specified block element.
	 *
	 * @internal
	 */
	public isStyleActiveForBlock( definition: BlockStyleDefinition, block: Element ): boolean {
		const htmlSupport: GeneralHtmlSupport = this.editor.plugins.get( 'GeneralHtmlSupport' );
		const attributeName = htmlSupport.getGhsAttributeNameForElement( definition.element );
		const ghsAttributeValue = block.getAttribute( attributeName );

		return this.hasAllClasses( ghsAttributeValue, definition.classes );
	}

	/**
	 * Returns an array of block elements that style should be applied to.
	 *
	 * @internal
	 */
	public getAffectedBlocks( definition: BlockStyleDefinition, block: Element ): Array<Element> | null {
		if ( definition.modelElements.includes( block.name ) ) {
			return [ block ];
		}

		return null;
	}

	/**
	 * Verifies if the given style is applicable to the provided document selection.
	 *
	 * @internal
	 */
	public isStyleEnabledForInlineSelection( definition: InlineStyleDefinition, selection: DocumentSelection ): boolean {
		const model = this.editor.model;

		for ( const ghsAttributeName of definition.ghsAttributes ) {
			if ( model.schema.checkAttributeInSelection( selection, ghsAttributeName ) ) {
				return true;
			}
		}

		return false;
	}

	/**
	 * Returns true if the given style is applied to the specified document selection.
	 *
	 * @internal
	 */
	public isStyleActiveForInlineSelection( definition: InlineStyleDefinition, selection: DocumentSelection ): boolean {
		for ( const ghsAttributeName of definition.ghsAttributes ) {
			const ghsAttributeValue = this._getValueFromFirstAllowedNode( selection, ghsAttributeName );

			if ( this.hasAllClasses( ghsAttributeValue, definition.classes ) ) {
				return true;
			}
		}

		return false;
	}

	/**
	 * Returns a selectable that given style should be applied to.
	 *
	 * @internal
	 */
	public getAffectedInlineSelectable( definition: InlineStyleDefinition, selection: DocumentSelection ): Selectable {
		return selection;
	}

	/**
	 * Returns the `TemplateDefinition` used by styles dropdown to render style preview.
	 *
	 * @internal
	 */
	public getStylePreview( definition: StyleDefinition, children: Iterable<TemplateDefinition> ): TemplateDefinition {
		const { element, classes } = definition;

		return {
			tag: isPreviewable( element ) ? element : 'div',
			attributes: {
				class: classes
			},
			children
		};
	}

	/**
	 * Verifies if all classes are present in the given GHS attribute.
	 *
	 * @internal
	 */
	public hasAllClasses( ghsAttributeValue: unknown, classes: Array<string> ): boolean {
		return isObject( ghsAttributeValue ) &&
			hasClassesProperty( ghsAttributeValue ) &&
			classes.every( className => ghsAttributeValue.classes.includes( className ) );
	}

	/**
<<<<<<< HEAD
	 * Checks the attribute value of the first node in the selection that allows the attribute.
	 * For the collapsed selection, returns the selection attribute.
	 *
	 * @param selection The document selection.
	 * @param attributeName Name of the GHS attribute.
	 * @returns The attribute value.
	 */
	private _getValueFromFirstAllowedNode( selection: DocumentSelection, attributeName: string ): unknown | null {
		const model = this.editor.model;
		const schema = model.schema;

		if ( selection.isCollapsed ) {
			return selection.getAttribute( attributeName );
		}

		for ( const range of selection.getRanges() ) {
			for ( const item of range.getItems() ) {
				if ( schema.checkAttribute( item, attributeName ) ) {
					return item.getAttribute( attributeName );
				}
			}
		}

		return null;
=======
	 * This is where the styles feature configures the GHS feature. This method translates normalized
	 * {@link module:style/styleconfig~StyleDefinition style definitions} to
	 * {@link module:engine/view/matcher~MatcherPattern matcher patterns} and feeds them to the GHS
	 * {@link module:html-support/datafilter~DataFilter} plugin.
	 *
	 * @internal
	 */
	public configureGHSDataFilter( { block, inline }: NormalizedStyleDefinitions ): void {
		const ghsDataFilter: DataFilter = this.editor.plugins.get( 'DataFilter' );

		ghsDataFilter.loadAllowedConfig( block.map( normalizedStyleDefinitionToMatcherPattern ) );
		ghsDataFilter.loadAllowedConfig( inline.map( normalizedStyleDefinitionToMatcherPattern ) );
>>>>>>> 5e7ebf86
	}
}

/**
 * Checks if given object has `classes` property which is an array.
 *
 * @param obj Object to check.
 */
function hasClassesProperty<T extends { classes?: Array<unknown> }>( obj: T ): obj is T & { classes: Array<unknown> } {
	return Boolean( obj.classes ) && Array.isArray( obj.classes );
}

/**
 * Decides whether an element should be created in the preview or a substitute `<div>` should
 * be used instead. This avoids previewing a standalone `<td>`, `<li>`, etc. without a parent.
 *
 * @param elementName Name of the element
 * @returns Boolean indicating whether the element can be rendered.
 */
function isPreviewable( elementName: string ): boolean {
	return !NON_PREVIEWABLE_ELEMENT_NAMES.includes( elementName );
}

/**
 * Translates a normalized style definition to a view matcher pattern.
 */
function normalizedStyleDefinitionToMatcherPattern( { element, classes }: StyleDefinition ): MatcherPattern {
	return {
		name: element,
		classes
	};
}

export interface NormalizedStyleDefinitions {
	block: Array<BlockStyleDefinition>;
	inline: Array<InlineStyleDefinition>;
}

export interface BlockStyleDefinition extends StyleDefinition {
	isBlock: true;
	modelElements: Array<string>;
	previewTemplate: TemplateDefinition;
}

export interface InlineStyleDefinition extends StyleDefinition {
	ghsAttributes: Array<string>;
	previewTemplate: TemplateDefinition;
}

export type NormalizedStyleDefinition = BlockStyleDefinition | InlineStyleDefinition;

export type StyleUtilsIsEnabledForBlockEvent = DecoratedMethodEvent<StyleUtils, 'isStyleEnabledForBlock'>;
export type StyleUtilsIsActiveForBlockEvent = DecoratedMethodEvent<StyleUtils, 'isStyleActiveForBlock'>;
export type StyleUtilsGetAffectedBlocksEvent = DecoratedMethodEvent<StyleUtils, 'getAffectedBlocks'>;
<<<<<<< HEAD

export type StyleUtilsIsStyleEnabledForInlineSelectionEvent = DecoratedMethodEvent<StyleUtils, 'isStyleEnabledForInlineSelection'>;
export type StyleUtilsIsStyleActiveForInlineSelectionEvent = DecoratedMethodEvent<StyleUtils, 'isStyleActiveForInlineSelection'>;
export type StyleUtilsGetAffectedInlineSelectableEvent = DecoratedMethodEvent<StyleUtils, 'getAffectedInlineSelectable'>;

export type StyleUtilsGetStylePreviewEvent = DecoratedMethodEvent<StyleUtils, 'getStylePreview'>;
=======
export type StyleUtilsGetStylePreviewEvent = DecoratedMethodEvent<StyleUtils, 'getStylePreview'>;
export type StyleUtilsConfigureGHSDataFilterEvent = DecoratedMethodEvent<StyleUtils, 'configureGHSDataFilter'>;
>>>>>>> 5e7ebf86
<|MERGE_RESOLUTION|>--- conflicted
+++ resolved
@@ -8,11 +8,7 @@
  */
 
 import { Plugin, type Editor } from 'ckeditor5/src/core';
-<<<<<<< HEAD
-import type { Element, DocumentSelection, Selectable } from 'ckeditor5/src/engine';
-=======
-import type { Element, MatcherPattern } from 'ckeditor5/src/engine';
->>>>>>> 5e7ebf86
+import type { Element, MatcherPattern, DocumentSelection, Selectable } from 'ckeditor5/src/engine';
 import type { DecoratedMethodEvent } from 'ckeditor5/src/utils';
 import type { TemplateDefinition } from 'ckeditor5/src/ui';
 
@@ -239,7 +235,21 @@
 	}
 
 	/**
-<<<<<<< HEAD
+	 * This is where the styles feature configures the GHS feature. This method translates normalized
+	 * {@link module:style/styleconfig~StyleDefinition style definitions} to
+	 * {@link module:engine/view/matcher~MatcherPattern matcher patterns} and feeds them to the GHS
+	 * {@link module:html-support/datafilter~DataFilter} plugin.
+	 *
+	 * @internal
+	 */
+	public configureGHSDataFilter( { block, inline }: NormalizedStyleDefinitions ): void {
+		const ghsDataFilter: DataFilter = this.editor.plugins.get( 'DataFilter' );
+
+		ghsDataFilter.loadAllowedConfig( block.map( normalizedStyleDefinitionToMatcherPattern ) );
+		ghsDataFilter.loadAllowedConfig( inline.map( normalizedStyleDefinitionToMatcherPattern ) );
+	}
+
+	/**
 	 * Checks the attribute value of the first node in the selection that allows the attribute.
 	 * For the collapsed selection, returns the selection attribute.
 	 *
@@ -264,20 +274,6 @@
 		}
 
 		return null;
-=======
-	 * This is where the styles feature configures the GHS feature. This method translates normalized
-	 * {@link module:style/styleconfig~StyleDefinition style definitions} to
-	 * {@link module:engine/view/matcher~MatcherPattern matcher patterns} and feeds them to the GHS
-	 * {@link module:html-support/datafilter~DataFilter} plugin.
-	 *
-	 * @internal
-	 */
-	public configureGHSDataFilter( { block, inline }: NormalizedStyleDefinitions ): void {
-		const ghsDataFilter: DataFilter = this.editor.plugins.get( 'DataFilter' );
-
-		ghsDataFilter.loadAllowedConfig( block.map( normalizedStyleDefinitionToMatcherPattern ) );
-		ghsDataFilter.loadAllowedConfig( inline.map( normalizedStyleDefinitionToMatcherPattern ) );
->>>>>>> 5e7ebf86
 	}
 }
 
@@ -332,14 +328,10 @@
 export type StyleUtilsIsEnabledForBlockEvent = DecoratedMethodEvent<StyleUtils, 'isStyleEnabledForBlock'>;
 export type StyleUtilsIsActiveForBlockEvent = DecoratedMethodEvent<StyleUtils, 'isStyleActiveForBlock'>;
 export type StyleUtilsGetAffectedBlocksEvent = DecoratedMethodEvent<StyleUtils, 'getAffectedBlocks'>;
-<<<<<<< HEAD
 
 export type StyleUtilsIsStyleEnabledForInlineSelectionEvent = DecoratedMethodEvent<StyleUtils, 'isStyleEnabledForInlineSelection'>;
 export type StyleUtilsIsStyleActiveForInlineSelectionEvent = DecoratedMethodEvent<StyleUtils, 'isStyleActiveForInlineSelection'>;
 export type StyleUtilsGetAffectedInlineSelectableEvent = DecoratedMethodEvent<StyleUtils, 'getAffectedInlineSelectable'>;
 
 export type StyleUtilsGetStylePreviewEvent = DecoratedMethodEvent<StyleUtils, 'getStylePreview'>;
-=======
-export type StyleUtilsGetStylePreviewEvent = DecoratedMethodEvent<StyleUtils, 'getStylePreview'>;
-export type StyleUtilsConfigureGHSDataFilterEvent = DecoratedMethodEvent<StyleUtils, 'configureGHSDataFilter'>;
->>>>>>> 5e7ebf86
+export type StyleUtilsConfigureGHSDataFilterEvent = DecoratedMethodEvent<StyleUtils, 'configureGHSDataFilter'>;