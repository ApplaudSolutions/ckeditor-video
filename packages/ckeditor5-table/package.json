{
  "name": "@ckeditor/ckeditor5-table",
  "version": "24.0.0",
  "description": "Table feature for CKEditor 5.",
  "keywords": [
    "ckeditor",
    "ckeditor5",
    "ckeditor 5",
    "ckeditor5-feature",
    "ckeditor5-plugin"
  ],
  "dependencies": {
<<<<<<< HEAD
    "@ckeditor/ckeditor5-core": "^23.1.0",
    "@ckeditor/ckeditor5-ui": "^23.1.0",
    "@ckeditor/ckeditor5-utils": "^23.1.0",
    "@ckeditor/ckeditor5-widget": "^23.1.0",
    "lodash-es": "^4.17.15"
  },
  "devDependencies": {
    "@ckeditor/ckeditor5-alignment": "^23.1.0",
    "@ckeditor/ckeditor5-block-quote": "^23.1.0",
    "@ckeditor/ckeditor5-clipboard": "^23.1.0",
    "@ckeditor/ckeditor5-editor-classic": "^23.1.0",
    "@ckeditor/ckeditor5-engine": "^23.1.0",
    "@ckeditor/ckeditor5-horizontal-line": "^23.1.0",
    "@ckeditor/ckeditor5-image": "^23.1.0",
    "@ckeditor/ckeditor5-indent": "^23.1.0",
    "@ckeditor/ckeditor5-list": "^23.1.0",
    "@ckeditor/ckeditor5-media-embed": "^23.1.0",
    "@ckeditor/ckeditor5-paragraph": "^23.1.0",
    "@ckeditor/ckeditor5-typing": "^23.1.0",
    "@ckeditor/ckeditor5-undo": "^23.1.0",
=======
    "@ckeditor/ckeditor5-core": "^24.0.0",
    "@ckeditor/ckeditor5-ui": "^24.0.0",
    "@ckeditor/ckeditor5-utils": "^24.0.0",
    "@ckeditor/ckeditor5-widget": "^24.0.0",
    "lodash-es": "^4.17.15"
  },
  "devDependencies": {
    "@ckeditor/ckeditor5-alignment": "^24.0.0",
    "@ckeditor/ckeditor5-block-quote": "^24.0.0",
    "@ckeditor/ckeditor5-clipboard": "^24.0.0",
    "@ckeditor/ckeditor5-editor-classic": "^24.0.0",
    "@ckeditor/ckeditor5-engine": "^24.0.0",
    "@ckeditor/ckeditor5-horizontal-line": "^24.0.0",
    "@ckeditor/ckeditor5-image": "^24.0.0",
    "@ckeditor/ckeditor5-indent": "^24.0.0",
    "@ckeditor/ckeditor5-list": "^24.0.0",
    "@ckeditor/ckeditor5-media-embed": "^24.0.0",
    "@ckeditor/ckeditor5-paragraph": "^24.0.0",
    "@ckeditor/ckeditor5-typing": "^24.0.0",
    "@ckeditor/ckeditor5-undo": "^24.0.0",
>>>>>>> 30443dff
    "json-diff": "^0.5.4"
  },
  "engines": {
    "node": ">=12.0.0",
    "npm": ">=5.7.1"
  },
  "author": "CKSource (http://cksource.com/)",
  "license": "GPL-2.0-or-later",
  "homepage": "https://ckeditor.com/ckeditor-5",
  "bugs": "https://github.com/ckeditor/ckeditor5/issues",
  "repository": {
    "type": "git",
    "url": "https://github.com/ckeditor/ckeditor5.git",
    "directory": "packages/ckeditor5-table"
  },
  "files": [
    "lang",
    "src",
    "theme"
  ]
}<|MERGE_RESOLUTION|>--- conflicted
+++ resolved
@@ -10,28 +10,6 @@
     "ckeditor5-plugin"
   ],
   "dependencies": {
-<<<<<<< HEAD
-    "@ckeditor/ckeditor5-core": "^23.1.0",
-    "@ckeditor/ckeditor5-ui": "^23.1.0",
-    "@ckeditor/ckeditor5-utils": "^23.1.0",
-    "@ckeditor/ckeditor5-widget": "^23.1.0",
-    "lodash-es": "^4.17.15"
-  },
-  "devDependencies": {
-    "@ckeditor/ckeditor5-alignment": "^23.1.0",
-    "@ckeditor/ckeditor5-block-quote": "^23.1.0",
-    "@ckeditor/ckeditor5-clipboard": "^23.1.0",
-    "@ckeditor/ckeditor5-editor-classic": "^23.1.0",
-    "@ckeditor/ckeditor5-engine": "^23.1.0",
-    "@ckeditor/ckeditor5-horizontal-line": "^23.1.0",
-    "@ckeditor/ckeditor5-image": "^23.1.0",
-    "@ckeditor/ckeditor5-indent": "^23.1.0",
-    "@ckeditor/ckeditor5-list": "^23.1.0",
-    "@ckeditor/ckeditor5-media-embed": "^23.1.0",
-    "@ckeditor/ckeditor5-paragraph": "^23.1.0",
-    "@ckeditor/ckeditor5-typing": "^23.1.0",
-    "@ckeditor/ckeditor5-undo": "^23.1.0",
-=======
     "@ckeditor/ckeditor5-core": "^24.0.0",
     "@ckeditor/ckeditor5-ui": "^24.0.0",
     "@ckeditor/ckeditor5-utils": "^24.0.0",
@@ -52,7 +30,6 @@
     "@ckeditor/ckeditor5-paragraph": "^24.0.0",
     "@ckeditor/ckeditor5-typing": "^24.0.0",
     "@ckeditor/ckeditor5-undo": "^24.0.0",
->>>>>>> 30443dff
     "json-diff": "^0.5.4"
   },
   "engines": {
