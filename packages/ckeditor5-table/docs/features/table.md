---
title: Tables
category: features
---

{@snippet features/build-table-source}

The {@link module:table/table~Table} feature offers table creation and editing tools that help content authors bring tabular data into their documents. Tables help organize the content in a distinct, visual way that stands out from the text and is more easily readable for certain types of information. They are perfect for listing, grouping, and otherwise organizing data sets or for providing information in a clear, efficient way.

Tables are great for schedules, timetables, price lists or menus; for listing terms and conditions or providing troubleshooting solutions. They also visually break and and provide relief from large body texts.

CKEditor 5 offers all necessary functionality to produce advanced, visually appealing and highly efficient tables.

## Demos

### Basic table features

The editor bellow shows the basic set of table features focusing on the **structure and semantics**. These features allow users to insert new tables into the content, add or remove columns and rows, define headers, add caption, and merge multiple cells. It is also worth noting that you will find them out–of–the–box in all {@link builds/guides/overview ready–to–use editor builds}.

{@snippet features/table}

Use the **"Insert table"** button in the toolbar to create new tables. Focus any cell in the table to display the toolbar with buttons that will help you further shape the structure of the table.

### Table and cell styling tools

In addition to the default table features described in the [previous section](#basic-table-features), the editor below comes with some additional tools that will help you modify **the look of tables and table cells**, for instance, their border color and style, background color, padding, or text alignment.

{@snippet features/table-styling}

Put the caret anywhere inside the table and click the **"Table properties"** button in the toolbar to open a pop–up with multiple options that will allow you to shape the look of the entire table. If you click the **"Cell properties"** button, a similar interface will appear with styling options for individual table cells.

[Learn more](#configuring-styling-tools) about configuring color palettes in the table styling pop–up interfaces.

<info-box>
	By default, table styling tools are not included in the {@link builds/guides/overview ready–to–use editor builds} and must be installed separately. See the [installation](#table-and-cell-styling-tools-2) section to learn how to enable them in your editor.
</info-box>

<<<<<<< HEAD
### Table caption

The {@link module:table/tablecaption~TableCaption} plugin adds support for table captions.

{@snippet features/table-caption}

<info-box>
	By default, table caption feature is not included in the {@link builds/guides/overview ready–to–use editor builds} and must be installed separately. See the [installation](#table-caption-2) section to learn how to enable it in your editor.
</info-box>

<info-box hint>
	By default, the table caption is placed above the table. You can change the placement by setting [`caption-side`](https://developer.mozilla.org/en-US/docs/Web/CSS/caption-side) in your {@link builds/guides/integration/content-styles content styles} for the `.ck-content .table > figcaption` style. Changing it to `caption-side: bottom` will display the caption below the table.
=======
### Nesting tables

Starting from version 27.1.0 CKEditor 5 allows nesting tables inside other table's cells. This may be used for creating advanced charts or layouts based on tables. The nested table can be formatted just like a regular one.

You can test this feature in the demo below by adding a table in the *"abandoned"* section that was left blank at the bottom of the main table. To nest a table, simply click in the selected cell and use the **"Insert table"** button in the toolbar to insert a new, nested table into an existing one.

{@snippet features/table-nesting}

<info-box>
    If you would like to block the possibility to nest tables in your editor, see the {@link features/table#disallow-nesting-tables Disallow nesting tables} section to learn how to disable this functionality.
>>>>>>> bfd899db
</info-box>

## Table selection

The {@link module:table/tableselection~TableSelection} plugin introduces support for the custom selection system for tables that lets you:

* Select an arbitrary rectangular table fragment &mdash; a few cells from different rows, a column (or a few of them) or a row (or multiple rows).
* Apply formatting or add a link to all selected cells at once.

The table selection plugin is loaded automatically by the `Table` plugin and can be tested in the [demos above](#demos).

## Installation

### Basic table features

<info-box info>
	The basic table features are enabled by default in all builds. The installation instructions are for developers interested in building their own, custom rich text editor.
</info-box>

To add only the basic table features to your editor, install the [`@ckeditor/ckeditor5-table`](https://www.npmjs.com/package/@ckeditor/ckeditor5-table) package:

```
npm install --save @ckeditor/ckeditor5-table
```

Then add the `Table` and `TableToolbar` plugins to your plugin list and configure the table toolbar:

```js
import Table from '@ckeditor/ckeditor5-table/src/table';
import TableToolbar from '@ckeditor/ckeditor5-table/src/tabletoolbar';

ClassicEditor
	.create( document.querySelector( '#editor' ), {
		plugins: [ Table, TableToolbar, Bold, ... ],
		toolbar: [ 'insertTable', ... ],
		table: {
			contentToolbar: [ 'tableColumn', 'tableRow', 'mergeTableCells' ]
		}
	} )
	.then( ... )
	.catch( ... );
```

### Table and cell styling tools

To enable not only the [basic table features](#basic-table-features-2) but also the rich table and cell styling tools in your editor, install the [`@ckeditor/ckeditor5-table`](https://www.npmjs.com/package/@ckeditor/ckeditor5-table) package:

```
npm install --save @ckeditor/ckeditor5-table
```

Then add the `Table`, `TableToolbar`, **`TableProperties`**, and **`TableCellProperties`** plugins to your plugin list and configure the table toolbar:

```js
import Table from '@ckeditor/ckeditor5-table/src/table';
import TableToolbar from '@ckeditor/ckeditor5-table/src/tabletoolbar';
import TableProperties from '@ckeditor/ckeditor5-table/src/tableproperties';
import TableCellProperties from '@ckeditor/ckeditor5-table/src/tablecellproperties';

ClassicEditor
	.create( document.querySelector( '#editor' ), {
		plugins: [ Table, TableToolbar, TableProperties, TableCellProperties, Bold, ... ],
		toolbar: [ 'insertTable', ... ],
		table: {
			contentToolbar: [
				'tableColumn', 'tableRow', 'mergeTableCells',
				'tableProperties', 'tableCellProperties'
			],

			// Configuration of the TableProperties plugin.
			tableProperties: {
				// ...
			},

			// Configuration of the TableCellProperties plugin.
			tableCellProperties: {
				// ...
			}
		}
	} )
	.then( ... )
	.catch( ... );
```

<info-box info>
	Learn more about [configuring color palettes](#configuring-styling-tools) in the table and table cell property pop–ups.
</info-box>

<info-box info>
	Read more about {@link builds/guides/integration/installing-plugins installing plugins}.
</info-box>

### Table caption

To enable table caption feature in your editor, install the [`@ckeditor/ckeditor5-table`](https://www.npmjs.com/package/@ckeditor/ckeditor5-table) package:

```
npm install --save @ckeditor/ckeditor5-table
```

Then add the `Table`, `TableToolbar`, and **`TableCaption`** plugins to your plugin list and configure the table toolbar:

```js
import Table from '@ckeditor/ckeditor5-table/src/table';
import TableToolbar from '@ckeditor/ckeditor5-table/src/tabletoolbar';
import TableCaption from '@ckeditor/ckeditor5-table/src/tablecaption';

ClassicEditor
	.create( document.querySelector( '#editor' ), {
		plugins: [ Table, TableToolbar, TableCaption, Bold, ... ],
		toolbar: [ 'insertTable', ... ],
		table: {
			contentToolbar: [
				'toggleTableCaption'
			]
		}
	} )
	.then( ... )
	.catch( ... );
```

<info-box info>
	Read more about {@link builds/guides/integration/installing-plugins installing plugins}.
</info-box>

## Configuring styling tools

<info-box>
	By default, table styling tools are not included in {@link builds/guides/overview ready–to–use editor builds} and must be installed separately. See the [installation](#table-and-cell-styling-tools-2) section to learn how to enable them in your editor.
</info-box>

Among other formatting options, table and cell styling tools allow users to create tables with colorful backgrounds and borders. These colors can be easily picked using color palettes in the **"Table properties"** and **"Cell properties"** pop–ups. To help users choose the right colors for the content, the color palettes can be pre–configured, like in the editor below:

{@snippet features/table-styling-colors}

With the selection inside any table cell, use the **"Table properties"** and **"Cell properties"** buttons in the toolbar to inspect available styling and color options.

### Customizing color palettes

You can use these specific configuration options to define customized color palettes for background and border colors to match your document:

* {@link module:table/table~TableConfig#tableProperties `tableProperties.borderColors`} &ndash; Defines the color palette for table borders.
* {@link module:table/table~TableConfig#tableProperties `tableProperties.backgroundColors`} &ndash; Defines the color palette for table background.
* {@link module:table/table~TableConfig#tableCellProperties `tableCellProperties.borderColors`} &ndash; Defines the color palette for cell borders.
* {@link module:table/table~TableConfig#tableCellProperties `tableCellProperties.backgroundColors`} &ndash; Defines the color palette for cell background.

<info-box>
	The above configurations **do not** impact the {@link builds/guides/integration/basic-api#setting-the-editor-data data loaded into the editor}, i.e. they do not limit or filter the colors in the data. They are used only in the user interface allowing users to pick colors in a more convenient way.
</info-box>

For instance, to define the same color palette for all border and background configurations, use the following code snippet:

```js
const customColorPalette = [
	{
		color: 'hsl(4, 90%, 58%)',
		label: 'Red'
	},
	{
		color: 'hsl(340, 82%, 52%)',
		label: 'Pink'
	},
	{
		color: 'hsl(291, 64%, 42%)',
		label: 'Purple'
	},
	{
		color: 'hsl(262, 52%, 47%)',
		label: 'Deep Purple'
	},
	{
		color: 'hsl(231, 48%, 48%)',
		label: 'Indigo'
	},
	{
		color: 'hsl(207, 90%, 54%)',
		label: 'Blue'
	},

	// ...
];

ClassicEditor
	.create( document.querySelector( '#editor' ), {
		plugins: [ Table, TableToolbar, TableProperties, TableCellProperties, Bold, ... ],
		toolbar: [ 'insertTable', ... ],
		table: {
			contentToolbar: [
				'tableColumn', 'tableRow', 'mergeTableCells',
				'tableProperties', 'tableCellProperties'
			],

			// Set the palettes for tables.
			tableProperties: {
				borderColors: customColorPalette,
				backgroundColors: customColorPalette
			},

			// Set the palettes for table cells.
			tableCellProperties: {
				borderColors: customColorPalette,
				backgroundColors: customColorPalette
			}
		}
	} )
	.then( ... )
	.catch( ... );
```

## Block vs inline content in table cells

The table feature allows creating block content (like paragraphs, lists, headings, etc.) in table cells. However, if a table cell contains just one paragraph and this paragraph has no special attributes (like text alignment), the cell content is considered "inline" and the paragraph is not rendered.

This means that a table cell can be in two states: with inline content or with block content. The reason for this differentiation is that most tables contain only inline content (e.g. in the [demo](#demos) above) and it is common for "data tables" to not contain any block content. In such scenario, printing out `<p>` elements would be semantically incorrect and also unnecessary. There are, however, scenarios where the user wants to create, for example, a list inside the table and then support for block content is necessary, too.

<info-box>
	"Rendering" here means the view layer. In the model a cell is always filled with at least a `<paragraph>`. This is because of consistency, as &mdash; since a cell always has some block content &mdash; the text is never directly inside `<tableCell>`. This also allows features like <kbd>Enter</kbd> support to work out of the box (since a `<paragraph>` exists in the model, it can be split despite the fact that it is not present in the view).
</info-box>

### Inline content

The following is the model representation of table cells with inline content only (a single `<paragraph>` inside):

```html
<table>
	<tableRow>
		<tableCell>
			<paragraph>Foo</paragraph>
		</tableCell>
		<tableCell>
			<paragraph>Bar</paragraph>
		</tableCell>
	</tableRow>
</table>
```

The above model structure will be rendered to the {@link module:editor-classic/classiceditor~ClassicEditor#getData data} as:

```html
<figure class="table">
	<table>
		<tbody>
			<tr>
				<td>Foo</td>
				<td>Bar</td>
			</tr>
		</tbody>
	</table>
</figure>
```

In the editing view (the editable container in which the user edits the content), additional `<span>` elements are created to compensate for the hidden `<paragraph>` elements:

```html
<figure class="table">
	<table>
		<tbody>
			<tr>
				<td><span>Foo</span></td>
				<td><span>Bar</span></td>
			</tr>
		</tbody>
	</table>
</figure>
```

### Block content

If a table cell contains any other block content than a single `<paragraph>` with no attributes, these block elements will be rendered.

The following is a sample table with some block content (model representation):

```html
<table>
	<tableRow>
		<tableCell>
			<paragraph>Foo</paragraph>
			<paragraph>Bar</paragraph>
		</tableCell>
		<tableCell>
			<heading1>Some title</heading1>
		</tableCell>
		<tableCell>
			<paragraph textAlign="right">Baz</paragraph>
		</tableCell>
	</tableRow>
</table>
```

The above model structure will be rendered to the data and to the editing view as:

```html
<figure class="table">
	<table>
		<tbody>
			<tr>
				<td>
					<p>Foo</p>
					<p>Bar</p>
				</td>
				<td>
					<h2>Some title</h2>
				</td>
				<td>
					<p style="text-align: right;">Baz</p>
				</td>
			</tr>
		</tbody>
	</table>
</figure>
```

<info-box info>
	At the moment it is not possible to completely disallow block content in tables. See the [discussion on GitHub](https://github.com/ckeditor/ckeditor5-table/issues/101) about adding a configuration option that would enable that. Add a 👍&nbsp; if you need this feature.
</info-box>

## Disallow nesting tables

By default, the editor allows nesting a table inside another table's cell.

In order to disallow nesting tables, you need to register an additional schema rule. It needs to be added before the data is loaded into the editor. Due to that, it is best to implement it as a plugin:

```js
function DisallowNestingTables( editor ) {
	editor.model.schema.addChildCheck( ( context, childDefinition ) => {
		if ( childDefinition.name == 'table' && Array.from( context.getNames() ).includes( 'table' ) ) {
			return false;
		}
	} );
}

// Pass it via config.extraPlugins or config.plugins:

ClassicEditor
	.create( document.querySelector( '#editor' ), {
		extraPlugins: [ DisallowNestingTables ],

		// The rest of the configuration.
	} )
	.then( ... )
	.catch( ... );
```
<info-box>
	Check the {@link framework/guides/creating-simple-plugin plugin development guide} if you need more information about the technical side of this solution.
</info-box>

## Common API

### UI components

The table plugins register the following UI components:

<table>
	<thead>
		<th>{@link features/toolbar Component} name</th>
		<th>Registered by</th>
	</thead>
	<tbody>
		<tr>
			<td>The <code>'insertTable'</code> dropdown</td>
			<td rowspan="4">{@link module:table/table~Table}</td>
		</tr>
		<tr>
			<td>The <code>'tableColumn'</code> dropdown</td>
		</tr>
		<tr>
			<td>The <code>'tableRow'</code> dropdown</td>
		</tr>
		<tr>
			<td>The <code>'mergeTableCells'</code> split button</td>
		</tr>
		<tr>
			<td>The <code>'tableProperties'</code> button</td>
			<td>{@link module:table/tableproperties~TableProperties}</td>
		</tr>
		<tr>
			<td>The <code>'toggleTableCaption'</code> button</td>
			<td>{@link module:table/tablecaption~TableCaption}</td>
		</tr>
		<tr>
			<td>The <code>'tableCellProperties'</code> button</td>
			<td>{@link module:table/tablecellproperties~TableCellProperties}</td>
		</tr>
	</tbody>
</table>

#### Toolbars

The {@link module:table/tabletoolbar~TableToolbar} plugin introduces two balloon toolbars for tables.
* The content toolbar shows up when a table cell is selected and it is anchored to the table. It is possible to {@link module:table/table~TableConfig#contentToolbar configure} its content. Normally, the toolbar contains the table-related tools such as `'tableColumn'` and `'tableRow'` dropdowns and `'mergeTableCells'` split button.
* The table toolbar shows up when the whole table is selected, for instance using the widget handler. It is possible to {@link module:table/table~TableConfig#tableToolbar configure} its content.

### Editor commands

<table>
	<thead>
		<tr>
			<th>{@link framework/guides/architecture/core-editor-architecture#commands Command} name</th>
			<th>Command class</th>
			<th>Belongs to (top–level plugin)</th>
		</tr>
	</thead>
	<tbody>
		<tr>
			<td><code>'insertTable'</code></td>
			<td>{@link module:table/commands/inserttablecommand~InsertTableCommand}</td>
			<td rowspan="17">{@link module:table/table~Table}</td>
		</tr>
		<tr>
			<td><code>'insertTableColumnLeft'</code></td>
			<td>{@link module:table/commands/insertcolumncommand~InsertColumnCommand}</td>
		</tr>
		<tr>
			<td><code>'insertTableColumnRight'</code></td>
			<td>{@link module:table/commands/insertcolumncommand~InsertColumnCommand}</td>
		</tr>
		<tr>
			<td><code>'insertTableRowAbove'</code></td>
			<td>{@link module:table/commands/insertrowcommand~InsertRowCommand}</td>
		</tr>
		<tr>
			<td><code>'insertTableRowBelow'</code></td>
			<td>{@link module:table/commands/insertrowcommand~InsertRowCommand}</td>
		</tr>
		<tr>
			<td><code>'removeTableColumn'</code></td>
			<td>{@link module:table/commands/removecolumncommand~RemoveColumnCommand}</td>
		</tr>
		<tr>
			<td><code>'removeTableRow'</code></td>
			<td>{@link module:table/commands/removerowcommand~RemoveRowCommand}</td>
		</tr>
		<tr>
			<td><code>'selectTableColumn'</code></td>
			<td>{@link module:table/commands/selectcolumncommand~SelectColumnCommand}</td>
		</tr>
		<tr>
			<td><code>'selectTableRow'</code></td>
			<td>{@link module:table/commands/selectrowcommand~SelectRowCommand}</td>
		</tr>
		<tr>
			<td><code>'setTableColumnHeader'</code></td>
			<td>{@link module:table/commands/setheadercolumncommand~SetHeaderColumnCommand}</td>
		</tr>
		<tr>
			<td><code>'setTableRowHeader'</code></td>
			<td>{@link module:table/commands/setheaderrowcommand~SetHeaderRowCommand}</td>
		</tr>
		<tr>
			<td><code>'mergeTableCellRight'</code></td>
			<td>{@link module:table/commands/mergecellcommand~MergeCellCommand}</td>
		</tr>
		<tr>
			<td><code>'mergeTableCellLeft'</code></td>
			<td>{@link module:table/commands/mergecellcommand~MergeCellCommand}</td>
		</tr>
		<tr>
			<td><code>'mergeTableCellUp'</code></td>
			<td>{@link module:table/commands/mergecellcommand~MergeCellCommand}</td>
		</tr>
		<tr>
			<td><code>'mergeTableCellDown'</code></td>
			<td>{@link module:table/commands/mergecellcommand~MergeCellCommand}</td>
		</tr>
		<tr>
			<td><code>'splitTableCellVertically'</code></td>
			<td>{@link module:table/commands/splitcellcommand~SplitCellCommand}</td>
		</tr>
		<tr>
			<td><code>'splitTableCellHorizontally'</code></td>
			<td>{@link module:table/commands/splitcellcommand~SplitCellCommand}</td>
		</tr>
		<tr>
			<td><code>'toggleTableCaption'</code></td>
			<td>{@link module:table/tablecaption/toggletablecaptioncommand~ToggleTableCaptionCommand}</td>
			<td>{@link module:table/tablecaption~TableCaption}</td>
		</tr>
		<tr>
			<td><code>'tableBorderColor'</code></td>
			<td>{@link module:table/tableproperties/commands/tablebordercolorcommand~TableBorderColorCommand}</td>
			<td rowspan="7">{@link module:table/tableproperties~TableProperties}</td>
		</tr>
		<tr>
			<td><code>'tableBorderStyle'</code></td>
			<td>{@link module:table/tableproperties/commands/tableborderstylecommand~TableBorderStyleCommand}</td>
		</tr>
		<tr>
			<td><code>'tableBorderWidth'</code></td>
			<td>{@link module:table/tableproperties/commands/tableborderwidthcommand~TableBorderWidthCommand}</td>
		</tr>
		<tr>
			<td><code>'tableAlignment'</code></td>
			<td>{@link module:table/tableproperties/commands/tablealignmentcommand~TableAlignmentCommand}</td>
		</tr>
		<tr>
			<td><code>'tableWidth'</code></td>
			<td>{@link module:table/tableproperties/commands/tablewidthcommand~TableWidthCommand}</td>
		</tr>
		<tr>
			<td><code>'tableHeight'</code></td>
			<td>{@link module:table/tableproperties/commands/tableheightcommand~TableHeightCommand}</td>
		</tr>
		<tr>
			<td><code>'tableBackgroundColor'</code></td>
			<td>{@link module:table/tableproperties/commands/tablebackgroundcolorcommand~TableBackgroundColorCommand}</td>
		</tr>
		<tr>
			<td><code>'tableCellBorderStyle'</code></td>
			<td>{@link module:table/tablecellproperties/commands/tablecellborderstylecommand~TableCellBorderStyleCommand}</td>
			<td rowspan="9">{@link module:table/tablecellproperties~TableCellProperties}</td>
		</tr>
		<tr>
			<td><code>'tableCellBorderColor'</code></td>
			<td>{@link module:table/tablecellproperties/commands/tablecellbordercolorcommand~TableCellBorderColorCommand}</td>
		</tr>
		<tr>
			<td><code>'tableCellBorderWidth'</code></td>
			<td>{@link module:table/tablecellproperties/commands/tablecellborderwidthcommand~TableCellBorderWidthCommand}</td>
		</tr>
		<tr>
			<td><code>'tableCellHorizontalAlignment'</code></td>
			<td>{@link module:table/tablecellproperties/commands/tablecellhorizontalalignmentcommand~TableCellHorizontalAlignmentCommand}</td>
		</tr>
		<tr>
			<td><code>'tableCellWidth'</code></td>
			<td>{@link module:table/tablecellproperties/commands/tablecellwidthcommand~TableCellWidthCommand}</td>
		</tr>
		<tr>
			<td><code>'tableCellHeight'</code></td>
			<td>{@link module:table/tablecellproperties/commands/tablecellheightcommand~TableCellHeightCommand}</td>
		</tr>
		<tr>
			<td><code>'tableCellPadding'</code></td>
			<td>{@link module:table/tablecellproperties/commands/tablecellpaddingcommand~TableCellPaddingCommand}</td>
		</tr>
		<tr>
			<td><code>'tableCellBackgroundColor'</code></td>
			<td>{@link module:table/tablecellproperties/commands/tablecellbackgroundcolorcommand~TableCellBackgroundColorCommand}</td>
		</tr>
		<tr>
			<td><code>'tableCellVerticalAlignment'</code></td>
			<td>{@link module:table/tablecellproperties/commands/tablecellverticalalignmentcommand~TableCellVerticalAlignmentCommand}</td>
		</tr>
	</tbody>
</table>

<info-box>
	We recommend using the official {@link framework/guides/development-tools#ckeditor-5-inspector CKEditor 5 inspector} for development and debugging. It will give you tons of useful information about the state of the editor such as internal data structures, selection, commands, and many more.
</info-box>

## Known issues

While the table nesting functionality is fully functional, it is not yet supported with some output features. Feel free to upvote 👍&nbsp; these issues on GitHub if they are important for you:

* [#9474](https://github.com/ckeditor/ckeditor5/issues/9474) &ndash; The `.docx` file generated with the [export to Word](https://ckeditor.com/docs/ckeditor5/latest/features/export-word.html) feature will not open properly if it contains nested tables. Due to this, an alert will be shown if you attempt to export a file containing a nested table to Word.
* [#9475](https://github.com/ckeditor/ckeditor5/issues/9475) &ndash; The Markdown code generated with the {@link features/autoformat Markdown output} feature will not properly render nested tables.

## Contribute

The source code of the feature is available on GitHub in https://github.com/ckeditor/ckeditor5/tree/master/packages/ckeditor5-table.<|MERGE_RESOLUTION|>--- conflicted
+++ resolved
@@ -35,7 +35,6 @@
 	By default, table styling tools are not included in the {@link builds/guides/overview ready–to–use editor builds} and must be installed separately. See the [installation](#table-and-cell-styling-tools-2) section to learn how to enable them in your editor.
 </info-box>
 
-<<<<<<< HEAD
 ### Table caption
 
 The {@link module:table/tablecaption~TableCaption} plugin adds support for table captions.
@@ -48,7 +47,8 @@
 
 <info-box hint>
 	By default, the table caption is placed above the table. You can change the placement by setting [`caption-side`](https://developer.mozilla.org/en-US/docs/Web/CSS/caption-side) in your {@link builds/guides/integration/content-styles content styles} for the `.ck-content .table > figcaption` style. Changing it to `caption-side: bottom` will display the caption below the table.
-=======
+</info-box>
+
 ### Nesting tables
 
 Starting from version 27.1.0 CKEditor 5 allows nesting tables inside other table's cells. This may be used for creating advanced charts or layouts based on tables. The nested table can be formatted just like a regular one.
@@ -59,7 +59,6 @@
 
 <info-box>
     If you would like to block the possibility to nest tables in your editor, see the {@link features/table#disallow-nesting-tables Disallow nesting tables} section to learn how to disable this functionality.
->>>>>>> bfd899db
 </info-box>
 
 ## Table selection
