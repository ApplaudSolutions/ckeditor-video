--- conflicted
+++ resolved
@@ -9,12 +9,7 @@
 import testUtils from '@ckeditor/ckeditor5-core/tests/_utils/utils';
 import { toWidgetEditable } from '@ckeditor/ckeditor5-widget';
 import { getData as getViewData } from '@ckeditor/ckeditor5-engine/src/dev-utils/view';
-<<<<<<< HEAD
 import { setData as setModelData, getData as getModelData } from '@ckeditor/ckeditor5-engine/src/dev-utils/model';
-import { assertEqualMarkup } from '@ckeditor/ckeditor5-utils/tests/_utils/utils';
-=======
-import { getData as getModelData, setData as setModelData } from '@ckeditor/ckeditor5-engine/src/dev-utils/model';
->>>>>>> 5e8257ce
 import { modelTable, viewTable } from '../_utils/utils';
 
 import TableEditing from '../../src/tableediting';
@@ -64,7 +59,7 @@
 					[ '10' ]
 				] ) );
 
-				assertEqualMarkup( getViewData( view, { withoutSelection: true } ),
+				expect( getViewData( view, { withoutSelection: true } ) ).to.equalMarkup(
 					'<figure class="ck-widget ck-widget_with-selection-handle table" contenteditable="false">' +
 						'<div class="ck ck-widget__selection-handle"></div>' +
 						'<table>' +
@@ -95,7 +90,7 @@
 					writer.setAttribute( 'headingRows', 1, root.getChild( 0 ) );
 				} );
 
-				assertEqualMarkup( getViewData( view, { withoutSelection: true } ),
+				expect( getViewData( view, { withoutSelection: true } ) ).to.equalMarkup(
 					'<figure class="ck-widget ck-widget_with-selection-handle table" contenteditable="false">' +
 						'<div class="ck ck-widget__selection-handle"></div>' +
 						'<table>' +
@@ -666,7 +661,7 @@
 					writer.remove( table.getChild( 1 ) );
 				} );
 
-				assertEqualMarkup( getViewData( view, { withoutSelection: true } ),
+				expect( getViewData( view, { withoutSelection: true } ) ).to.equalMarkup(
 					'<figure class="ck-widget ck-widget_with-selection-handle table" contenteditable="false">' +
 						'<div class="ck ck-widget__selection-handle"></div>' +
 						'<table>' +
@@ -697,7 +692,7 @@
 					writer.remove( table.getChild( 0 ) );
 				} );
 
-				assertEqualMarkup( getViewData( view, { withoutSelection: true } ),
+				expect( getViewData( view, { withoutSelection: true } ) ).to.equalMarkup(
 					'<figure class="ck-widget ck-widget_with-selection-handle table" contenteditable="false">' +
 						'<div class="ck ck-widget__selection-handle"></div>' +
 						'<table>' +
@@ -730,7 +725,7 @@
 					writer.remove( table.getChild( 0 ) );
 				} );
 
-				assertEqualMarkup( getViewData( view, { withoutSelection: true } ),
+				expect( getViewData( view, { withoutSelection: true } ) ).to.equalMarkup(
 					'<figure class="ck-widget ck-widget_with-selection-handle table" contenteditable="false">' +
 						'<div class="ck ck-widget__selection-handle"></div>' +
 						'<table>' +
@@ -763,7 +758,7 @@
 					writer.remove( table.getChild( 1 ) );
 				} );
 
-				assertEqualMarkup( getViewData( view, { withoutSelection: true } ),
+				expect( getViewData( view, { withoutSelection: true } ) ).to.equalMarkup(
 					'<figure class="ck-widget ck-widget_with-selection-handle table" contenteditable="false">' +
 						'<div class="ck ck-widget__selection-handle"></div>' +
 						'<table>' +
@@ -797,7 +792,7 @@
 					writer.setAttribute( 'headingRows', 0, table );
 				} );
 
-				assertEqualMarkup( getViewData( view, { withoutSelection: true } ),
+				expect( getViewData( view, { withoutSelection: true } ) ).to.equalMarkup(
 					'<figure class="ck-widget ck-widget_with-selection-handle table" contenteditable="false">' +
 						'<div class="ck ck-widget__selection-handle"></div>' +
 						'<table>' +
@@ -842,7 +837,7 @@
 					writer.remove( table.getChild( 0 ) );
 				} );
 
-				assertEqualMarkup( getViewData( view, { withoutSelection: true } ),
+				expect( getViewData( view, { withoutSelection: true } ) ).to.equalMarkup(
 					'<figure class="ck-widget ck-widget_with-selection-handle table" contenteditable="false">' +
 						'<div class="ck ck-widget__selection-handle"></div>' +
 						'<table>' +
@@ -873,7 +868,7 @@
 					writer.remove( table.getChild( 1 ) );
 				} );
 
-				assertEqualMarkup( getViewData( view, { withoutSelection: true } ),
+				expect( getViewData( view, { withoutSelection: true } ) ).to.equalMarkup(
 					'<figure class="ck-widget ck-widget_with-selection-handle table" contenteditable="false">' +
 						'<div class="ck ck-widget__selection-handle"></div>' +
 						'<table>' +
@@ -1155,17 +1150,13 @@
 					writer.insertElement( 'tableCell', table.getChild( 2 ), 1 );
 				} );
 
-<<<<<<< HEAD
-				assertEqualMarkup( getModelData( model, { withoutSelection: true } ), modelTable( [
+				expect( getModelData( model, { withoutSelection: true } ) ).to.equalMarkup( modelTable( [
 					[ { contents: '00', rowspan: 2 }, '01', '', '02', '03' ],
 					[ '11', '', '12', '13' ],
 					[ { contents: '20', colspan: 2 }, '', '22', '23' ]
 				], { headingColumns: 3 } ) );
 
-				assertEqualMarkup( getViewData( view, { withoutSelection: true } ), viewTable( [
-=======
-				expect( getViewData( view, { withoutSelection: true } ) ).to.equalMarkup( viewTable( [
->>>>>>> 5e8257ce
+				expect( getViewData( view, { withoutSelection: true } ) ).to.equalMarkup( viewTable( [
 					[
 						{ isHeading: true, rowspan: 2, contents: '00' },
 						{ isHeading: true, contents: '01' },
@@ -1530,252 +1521,6 @@
 		} );
 	} );
 
-<<<<<<< HEAD
-=======
-	describe( 'downcastRemoveRow()', () => {
-		// The remove row downcast conversion is not executed in data pipeline.
-		describe( 'editing pipeline', () => {
-			it( 'should react to removed row from the beginning of a body rows (no heading rows)', () => {
-				setModelData( model, modelTable( [
-					[ '00[]', '01' ],
-					[ '10', '11' ]
-				] ) );
-
-				const table = root.getChild( 0 );
-
-				model.change( writer => {
-					writer.remove( table.getChild( 1 ) );
-				} );
-
-				expect( getViewData( view, { withoutSelection: true } ) ).to.equalMarkup(
-					'<figure class="ck-widget ck-widget_with-selection-handle table" contenteditable="false">' +
-						'<div class="ck ck-widget__selection-handle"></div>' +
-						'<table>' +
-							'<tbody>' +
-								'<tr>' +
-									'<td class="ck-editor__editable ck-editor__nested-editable" contenteditable="true">' +
-										'<span class="ck-table-bogus-paragraph">00</span>' +
-									'</td>' +
-									'<td class="ck-editor__editable ck-editor__nested-editable" contenteditable="true">' +
-										'<span class="ck-table-bogus-paragraph">01</span>' +
-									'</td>' +
-								'</tr>' +
-							'</tbody>' +
-						'</table>' +
-					'</figure>'
-				);
-			} );
-
-			it( 'should react to removed row from the end of a body rows (no heading rows)', () => {
-				setModelData( model, modelTable( [
-					[ '00[]', '01' ],
-					[ '10', '11' ]
-				] ) );
-
-				const table = root.getChild( 0 );
-
-				model.change( writer => {
-					writer.remove( table.getChild( 0 ) );
-				} );
-
-				expect( getViewData( view, { withoutSelection: true } ) ).to.equalMarkup(
-					'<figure class="ck-widget ck-widget_with-selection-handle table" contenteditable="false">' +
-						'<div class="ck ck-widget__selection-handle"></div>' +
-						'<table>' +
-							'<tbody>' +
-								'<tr>' +
-									'<td class="ck-editor__editable ck-editor__nested-editable" contenteditable="true">' +
-										'<span class="ck-table-bogus-paragraph">10</span>' +
-									'</td>' +
-									'<td class="ck-editor__editable ck-editor__nested-editable" contenteditable="true">' +
-										'<span class="ck-table-bogus-paragraph">11</span>' +
-									'</td>' +
-								'</tr>' +
-							'</tbody>' +
-						'</table>' +
-					'</figure>'
-				);
-			} );
-
-			it( 'should react to removed row from the beginning of a heading rows (no body rows)', () => {
-				setModelData( model, modelTable( [
-					[ '00[]', '01' ],
-					[ '10', '11' ]
-				], { headingRows: 2 } ) );
-
-				const table = root.getChild( 0 );
-
-				model.change( writer => {
-					// Removing row from a heading section changes requires changing heading rows attribute.
-					writer.setAttribute( 'headingRows', 1, table );
-					writer.remove( table.getChild( 0 ) );
-				} );
-
-				expect( getViewData( view, { withoutSelection: true } ) ).to.equalMarkup(
-					'<figure class="ck-widget ck-widget_with-selection-handle table" contenteditable="false">' +
-						'<div class="ck ck-widget__selection-handle"></div>' +
-						'<table>' +
-							'<thead>' +
-								'<tr>' +
-									'<th class="ck-editor__editable ck-editor__nested-editable" contenteditable="true">' +
-										'<span class="ck-table-bogus-paragraph">10</span>' +
-									'</th>' +
-									'<th class="ck-editor__editable ck-editor__nested-editable" contenteditable="true">' +
-										'<span class="ck-table-bogus-paragraph">11</span>' +
-									'</th>' +
-								'</tr>' +
-							'</thead>' +
-						'</table>' +
-					'</figure>'
-				);
-			} );
-
-			it( 'should react to removed row from the end of a heading rows (no body rows)', () => {
-				setModelData( model, modelTable( [
-					[ '00[]', '01' ],
-					[ '10', '11' ]
-				], { headingRows: 2 } ) );
-
-				const table = root.getChild( 0 );
-
-				model.change( writer => {
-					// Removing row from a heading section changes requires changing heading rows attribute.
-					writer.setAttribute( 'headingRows', 1, table );
-					writer.remove( table.getChild( 1 ) );
-				} );
-
-				expect( getViewData( view, { withoutSelection: true } ) ).to.equalMarkup(
-					'<figure class="ck-widget ck-widget_with-selection-handle table" contenteditable="false">' +
-						'<div class="ck ck-widget__selection-handle"></div>' +
-						'<table>' +
-							'<thead>' +
-								'<tr>' +
-									'<th class="ck-editor__editable ck-editor__nested-editable" contenteditable="true">' +
-										'<span class="ck-table-bogus-paragraph">00</span>' +
-									'</th>' +
-									'<th class="ck-editor__editable ck-editor__nested-editable" contenteditable="true">' +
-										'<span class="ck-table-bogus-paragraph">01</span>' +
-									'</th>' +
-								'</tr>' +
-							'</thead>' +
-						'</table>' +
-					'</figure>'
-				);
-			} );
-
-			it( 'should react to removed row from the end of a heading rows (first cell in body has colspan)', () => {
-				setModelData( model, modelTable( [
-					[ '00[]', '01', '02', '03' ],
-					[ { rowspan: 2, colspan: 2, contents: '10' }, '12', '13' ],
-					[ '22', '23' ]
-				], { headingRows: 1 } ) );
-
-				const table = root.getChild( 0 );
-
-				model.change( writer => {
-					// Removing row from a heading section changes requires changing heading rows attribute.
-					writer.remove( table.getChild( 0 ) );
-					writer.setAttribute( 'headingRows', 0, table );
-				} );
-
-				expect( getViewData( view, { withoutSelection: true } ) ).to.equalMarkup(
-					'<figure class="ck-widget ck-widget_with-selection-handle table" contenteditable="false">' +
-					'<div class="ck ck-widget__selection-handle"></div>' +
-						'<table>' +
-							'<tbody>' +
-								'<tr>' +
-									'<td class="ck-editor__editable ck-editor__nested-editable" ' +
-										'colspan="2" contenteditable="true" rowspan="2">' +
-										'<span class="ck-table-bogus-paragraph">10</span>' +
-									'</td>' +
-									'<td class="ck-editor__editable ck-editor__nested-editable" contenteditable="true">' +
-										'<span class="ck-table-bogus-paragraph">12</span>' +
-									'</td>' +
-									'<td class="ck-editor__editable ck-editor__nested-editable" contenteditable="true">' +
-										'<span class="ck-table-bogus-paragraph">13</span>' +
-									'</td>' +
-								'</tr>' +
-								'<tr>' +
-									'<td class="ck-editor__editable ck-editor__nested-editable" contenteditable="true">' +
-										'<span class="ck-table-bogus-paragraph">22</span>' +
-									'</td>' +
-									'<td class="ck-editor__editable ck-editor__nested-editable" contenteditable="true">' +
-										'<span class="ck-table-bogus-paragraph">23</span>' +
-									'</td>' +
-								'</tr>' +
-							'</tbody>' +
-						'</table>' +
-					'</figure>'
-				);
-			} );
-
-			it( 'should remove empty thead if a last row was removed from a heading rows (has heading and body)', () => {
-				setModelData( model, modelTable( [
-					[ '00[]', '01' ],
-					[ '10', '11' ]
-				], { headingRows: 1 } ) );
-
-				const table = root.getChild( 0 );
-
-				model.change( writer => {
-					// Removing row from a heading section changes requires changing heading rows attribute.
-					writer.removeAttribute( 'headingRows', table );
-					writer.remove( table.getChild( 0 ) );
-				} );
-
-				expect( getViewData( view, { withoutSelection: true } ) ).to.equalMarkup(
-					'<figure class="ck-widget ck-widget_with-selection-handle table" contenteditable="false">' +
-						'<div class="ck ck-widget__selection-handle"></div>' +
-						'<table>' +
-							'<tbody>' +
-								'<tr>' +
-									'<td class="ck-editor__editable ck-editor__nested-editable" contenteditable="true">' +
-										'<span class="ck-table-bogus-paragraph">10</span>' +
-									'</td>' +
-									'<td class="ck-editor__editable ck-editor__nested-editable" contenteditable="true">' +
-										'<span class="ck-table-bogus-paragraph">11</span>' +
-									'</td>' +
-								'</tr>' +
-							'</tbody>' +
-						'</table>' +
-					'</figure>'
-				);
-			} );
-
-			it( 'should remove empty tbody if a last row was removed a body rows (has heading and body)', () => {
-				setModelData( model, modelTable( [
-					[ '00[]', '01' ],
-					[ '10', '11' ]
-				], { headingRows: 1 } ) );
-
-				const table = root.getChild( 0 );
-
-				model.change( writer => {
-					writer.remove( table.getChild( 1 ) );
-				} );
-
-				expect( getViewData( view, { withoutSelection: true } ) ).to.equalMarkup(
-					'<figure class="ck-widget ck-widget_with-selection-handle table" contenteditable="false">' +
-						'<div class="ck ck-widget__selection-handle"></div>' +
-						'<table>' +
-							'<thead>' +
-								'<tr>' +
-									'<th class="ck-editor__editable ck-editor__nested-editable" contenteditable="true">' +
-										'<span class="ck-table-bogus-paragraph">00</span>' +
-									'</th>' +
-									'<th class="ck-editor__editable ck-editor__nested-editable" contenteditable="true">' +
-										'<span class="ck-table-bogus-paragraph">01</span>' +
-									'</th>' +
-								'</tr>' +
-							'</thead>' +
-						'</table>' +
-					'</figure>'
-				);
-			} );
-		} );
-	} );
-
->>>>>>> 5e8257ce
 	describe( 'marker highlight conversion on table cell', () => {
 		describe( 'single class in highlight descriptor', () => {
 			beforeEach( async () => {
