{
  "name": "@ckeditor/ckeditor5-minimap",
  "version": "41.0.0",
  "description": "Content minimap feature for CKEditor 5.",
  "keywords": [
    "ckeditor",
    "ckeditor5",
    "ckeditor 5",
    "ckeditor5-feature",
    "ckeditor5-plugin",
    "ckeditor5-dll"
  ],
  "type": "module",
  "main": "src/index.ts",
  "dependencies": {
    "ckeditor5": "41.0.0"
  },
  "devDependencies": {
    "@ckeditor/ckeditor5-alignment": "41.0.0",
    "@ckeditor/ckeditor5-basic-styles": "41.0.0",
    "@ckeditor/ckeditor5-cloud-services": "41.0.0",
    "@ckeditor/ckeditor5-code-block": "41.0.0",
    "@ckeditor/ckeditor5-core": "41.0.0",
    "@ckeditor/ckeditor5-dev-utils": "^39.0.0",
<<<<<<< HEAD
    "@ckeditor/ckeditor5-easy-image": "40.2.0",
    "@ckeditor/ckeditor5-editor-decoupled": "40.2.0",
    "@ckeditor/ckeditor5-font": "40.2.0",
    "@ckeditor/ckeditor5-image": "40.2.0",
    "@ckeditor/ckeditor5-indent": "40.2.0",
    "@ckeditor/ckeditor5-page-break": "40.2.0",
    "@ckeditor/ckeditor5-table": "40.2.0",
    "@ckeditor/ckeditor5-theme-lark": "40.2.0",
=======
    "@ckeditor/ckeditor5-easy-image": "41.0.0",
    "@ckeditor/ckeditor5-editor-decoupled": "41.0.0",
    "@ckeditor/ckeditor5-font": "41.0.0",
    "@ckeditor/ckeditor5-image": "41.0.0",
    "@ckeditor/ckeditor5-indent": "41.0.0",
    "@ckeditor/ckeditor5-page-break": "41.0.0",
    "@ckeditor/ckeditor5-table": "41.0.0",
    "@ckeditor/ckeditor5-theme-lark": "41.0.0",
>>>>>>> 3c613a6a
    "typescript": "5.0.4",
    "webpack": "^5.58.1",
    "webpack-cli": "^4.9.0"
  },
  "author": "CKSource (http://cksource.com/)",
  "license": "GPL-2.0-or-later",
  "homepage": "https://ckeditor.com/ckeditor-5",
  "bugs": "https://github.com/ckeditor/ckeditor5/issues",
  "repository": {
    "type": "git",
    "url": "https://github.com/ckeditor/ckeditor5.git",
    "directory": "packages/ckeditor5-minimap"
  },
  "files": [
    "lang",
    "src/**/*.js",
    "src/**/*.d.ts",
    "theme",
    "build",
    "ckeditor5-metadata.json",
    "CHANGELOG.md"
  ],
  "scripts": {
    "dll:build": "webpack",
    "build": "tsc -p ./tsconfig.json"
  }
}<|MERGE_RESOLUTION|>--- conflicted
+++ resolved
@@ -22,16 +22,6 @@
     "@ckeditor/ckeditor5-code-block": "41.0.0",
     "@ckeditor/ckeditor5-core": "41.0.0",
     "@ckeditor/ckeditor5-dev-utils": "^39.0.0",
-<<<<<<< HEAD
-    "@ckeditor/ckeditor5-easy-image": "40.2.0",
-    "@ckeditor/ckeditor5-editor-decoupled": "40.2.0",
-    "@ckeditor/ckeditor5-font": "40.2.0",
-    "@ckeditor/ckeditor5-image": "40.2.0",
-    "@ckeditor/ckeditor5-indent": "40.2.0",
-    "@ckeditor/ckeditor5-page-break": "40.2.0",
-    "@ckeditor/ckeditor5-table": "40.2.0",
-    "@ckeditor/ckeditor5-theme-lark": "40.2.0",
-=======
     "@ckeditor/ckeditor5-easy-image": "41.0.0",
     "@ckeditor/ckeditor5-editor-decoupled": "41.0.0",
     "@ckeditor/ckeditor5-font": "41.0.0",
@@ -40,7 +30,6 @@
     "@ckeditor/ckeditor5-page-break": "41.0.0",
     "@ckeditor/ckeditor5-table": "41.0.0",
     "@ckeditor/ckeditor5-theme-lark": "41.0.0",
->>>>>>> 3c613a6a
     "typescript": "5.0.4",
     "webpack": "^5.58.1",
     "webpack-cli": "^4.9.0"
