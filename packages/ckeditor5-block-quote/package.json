--- conflicted
+++ resolved
@@ -11,24 +11,6 @@
   ],
   "main": "src/index.js",
   "dependencies": {
-<<<<<<< HEAD
-    "ckeditor5": "^25.0.0"
-  },
-  "devDependencies": {
-    "@ckeditor/ckeditor5-basic-styles": "^25.0.0",
-    "@ckeditor/ckeditor5-core": "^25.0.0",
-    "@ckeditor/ckeditor5-dev-utils": "^24.0.0",
-    "@ckeditor/ckeditor5-editor-classic": "^25.0.0",
-    "@ckeditor/ckeditor5-engine": "^25.0.0",
-    "@ckeditor/ckeditor5-enter": "^25.0.0",
-    "@ckeditor/ckeditor5-heading": "^25.0.0",
-    "@ckeditor/ckeditor5-image": "^25.0.0",
-    "@ckeditor/ckeditor5-list": "^25.0.0",
-    "@ckeditor/ckeditor5-paragraph": "^25.0.0",
-    "@ckeditor/ckeditor5-table": "^25.0.0",
-    "@ckeditor/ckeditor5-theme-lark": "^25.0.0",
-    "@ckeditor/ckeditor5-typing": "^25.0.0",
-=======
     "ckeditor5": "^26.0.0"
   },
   "devDependencies": {
@@ -45,7 +27,6 @@
     "@ckeditor/ckeditor5-table": "^26.0.0",
     "@ckeditor/ckeditor5-theme-lark": "^26.0.0",
     "@ckeditor/ckeditor5-typing": "^26.0.0",
->>>>>>> 9c5f69ed
     "webpack": "^4.43.0",
     "webpack-cli": "^3.3.11"
   },
@@ -69,10 +50,6 @@
     "build"
   ],
   "scripts": {
-<<<<<<< HEAD
-    "build:dll": "webpack"
-=======
     "dll:build": "webpack"
->>>>>>> 9c5f69ed
   }
 }