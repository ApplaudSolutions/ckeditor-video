/**
 * @license Copyright (c) 2003-2022, CKSource Holding sp. z o.o. All rights reserved.
 * For licensing, see LICENSE.md or https://ckeditor.com/legal/ckeditor-oss-license
 */

/**
 * @module engine/view/observer/arrowkeysobserver
 */

import Observer from './observer';
import BubblingEventInfo from './bubblingeventinfo';
import type View from '../view';
import type { ViewDocumentKeyEvent } from './keyobserver';

import { isArrowKeyCode } from '@ckeditor/ckeditor5-utils';
import type { BubblingEvent } from './bubblingemittermixin';

/**
 * Arrow keys observer introduces the {@link module:engine/view/document~Document#event:arrowKey `Document#arrowKey`} event.
 *
 * Note that this observer is attached by the {@link module:engine/view/view~View} and is available by default.
 *
 * @extends module:engine/view/observer/observer~Observer
 */
export default class ArrowKeysObserver extends Observer {
	/**
	 * @inheritDoc
	 */
	constructor( view: View ) {
		super( view );

		this.document.on<ViewDocumentKeyEvent>( 'keydown', ( event, data ) => {
			if ( this.isEnabled && isArrowKeyCode( data.keyCode ) ) {
				const eventInfo = new BubblingEventInfo( this.document, 'arrowKey', this.document.selection.getFirstRange()! );

				this.document.fire<ViewDocumentArrowKeyEvent>( eventInfo, data );

				if ( eventInfo.stop.called ) {
					event.stop();
				}
			}
		} );
	}

	/**
	 * @inheritDoc
	 */
	public override observe(): void {}
}

<<<<<<< HEAD
export type ArrowObserverEvent = BubblingEvent<{
	name: 'arrowKey';
	args: KeyObserverEvent[ 'args' ];
}>;
=======
export type ViewDocumentArrowKeyEvent = {
	name: 'arrowKey';
	args: ViewDocumentKeyEvent[ 'args' ];
	eventInfo: BubblingEventInfo<'arrowKey'>;
};
>>>>>>> 4c5815f1

/**
 * Event fired when the user presses an arrow keys.
 *
 * Introduced by {@link module:engine/view/observer/arrowkeysobserver~ArrowKeysObserver}.
 *
 * Note that because {@link module:engine/view/observer/arrowkeysobserver~ArrowKeysObserver} is attached by the
 * {@link module:engine/view/view~View} this event is available by default.
 *
 * @event module:engine/view/document~Document#event:arrowKey
 * @param {module:engine/view/observer/domeventdata~DomEventData} data
 */<|MERGE_RESOLUTION|>--- conflicted
+++ resolved
@@ -11,9 +11,9 @@
 import BubblingEventInfo from './bubblingeventinfo';
 import type View from '../view';
 import type { ViewDocumentKeyEvent } from './keyobserver';
+import type { BubblingEvent } from './bubblingemittermixin';
 
 import { isArrowKeyCode } from '@ckeditor/ckeditor5-utils';
-import type { BubblingEvent } from './bubblingemittermixin';
 
 /**
  * Arrow keys observer introduces the {@link module:engine/view/document~Document#event:arrowKey `Document#arrowKey`} event.
@@ -48,18 +48,10 @@
 	public override observe(): void {}
 }
 
-<<<<<<< HEAD
-export type ArrowObserverEvent = BubblingEvent<{
-	name: 'arrowKey';
-	args: KeyObserverEvent[ 'args' ];
-}>;
-=======
-export type ViewDocumentArrowKeyEvent = {
+export type ViewDocumentArrowKeyEvent = BubblingEvent<{
 	name: 'arrowKey';
 	args: ViewDocumentKeyEvent[ 'args' ];
-	eventInfo: BubblingEventInfo<'arrowKey'>;
-};
->>>>>>> 4c5815f1
+}>;
 
 /**
  * Event fired when the user presses an arrow keys.
