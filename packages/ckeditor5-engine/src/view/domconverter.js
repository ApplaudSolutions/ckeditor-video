--- conflicted
+++ resolved
@@ -1,9 +1,5 @@
 /**
-<<<<<<< HEAD
- * @license Copyright (c) 2003-2022, CKSource - Frederico Knabben. All rights reserved.
-=======
  * @license Copyright (c) 2003-2022, CKSource Holding sp. z o.o. All rights reserved.
->>>>>>> e391ddb7
  * For licensing, see LICENSE.md or https://ckeditor.com/legal/ckeditor-oss-license
  */
 
@@ -32,7 +28,6 @@
 import indexOf from '@ckeditor/ckeditor5-utils/src/dom/indexof';
 import getAncestors from '@ckeditor/ckeditor5-utils/src/dom/getancestors';
 import isText from '@ckeditor/ckeditor5-utils/src/dom/istext';
-import isComment from '@ckeditor/ckeditor5-utils/src/dom/iscomment';
 
 const BR_FILLER_REF = BR_FILLER( document ); // eslint-disable-line new-cap
 const NBSP_FILLER_REF = NBSP_FILLER( document ); // eslint-disable-line new-cap
@@ -622,7 +617,7 @@
 			return hostElement;
 		}
 
-		if ( isComment( domNode ) && options.skipComments ) {
+		if ( this.isComment( domNode ) && options.skipComments ) {
 			return null;
 		}
 
@@ -667,8 +662,8 @@
 
 				// Treat this element's content as a raw data if it was registered as such.
 				// Comment node is also treated as an element with raw data.
-				if ( this._isViewElementWithRawContent( viewElement, options ) || isComment( domNode ) ) {
-					const rawContent = isComment( domNode ) ? domNode.data : domNode.innerHTML;
+				if ( this._isViewElementWithRawContent( viewElement, options ) || this.isComment( domNode ) ) {
+					const rawContent = this.isComment( domNode ) ? domNode.data : domNode.innerHTML;
 
 					viewElement._setCustomProperty( '$rawContent', rawContent );
 
@@ -1035,6 +1030,16 @@
 	 */
 	isDocumentFragment( node ) {
 		return node && node.nodeType == Node.DOCUMENT_FRAGMENT_NODE;
+	}
+
+	/**
+	 * Returns `true` when `node.nodeType` equals `Node.COMMENT_NODE`.
+	 *
+	 * @param {Node} node Node to check.
+	 * @returns {Boolean}
+	 */
+	isComment( node ) {
+		return node && node.nodeType == Node.COMMENT_NODE;
 	}
 
 	/**
@@ -1521,7 +1526,7 @@
 	 * @returns {Element}
 	 */
 	_createViewElement( node, options ) {
-		if ( isComment( node ) ) {
+		if ( this.isComment( node ) ) {
 			return new ViewUIElement( this.document, '$comment' );
 		}
 
