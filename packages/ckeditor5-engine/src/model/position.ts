--- conflicted
+++ resolved
@@ -24,12 +24,6 @@
 
 import { CKEditorError, compareArrays } from '@ckeditor/ckeditor5-utils';
 
-<<<<<<< HEAD
-=======
-// To check if component is loaded more than once.
-import '@ckeditor/ckeditor5-utils/src/version.js';
-
->>>>>>> 811809b5
 /**
  * Represents a position in the model tree.
  *
