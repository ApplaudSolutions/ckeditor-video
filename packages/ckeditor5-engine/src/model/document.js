--- conflicted
+++ resolved
@@ -181,11 +181,7 @@
 	/**
 	 * Creates a new top-level root.
 	 *
-<<<<<<< HEAD
-	 * @param {String|Symbol} [rootName='main'] Unique root name.
-=======
-	 * @param {String} rootName Unique root name.
->>>>>>> 02e48fd1
+	 * @param {String} [rootName='main'] Unique root name.
 	 * @param {String} [elementName='$root'] Element name. Defaults to `'$root'` which also have
 	 * some basic schema defined (`$block`s are allowed inside the `$root`). Make sure to define a proper
 	 * schema if you use a different name.
