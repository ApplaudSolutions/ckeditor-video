/**
 * @license Copyright (c) 2003-2017, CKSource - Frederico Knabben. All rights reserved.
 * For licensing, see LICENSE.md.
 */

import transformations from '../../../../src/model/delta/basic-transformations'; // eslint-disable-line no-unused-vars

import deltaTransform from '../../../../src/model/delta/transform';
const transform = deltaTransform.transform;

import Element from '../../../../src/model/element';
import Text from '../../../../src/model/text';
import Position from '../../../../src/model/position';
import Range from '../../../../src/model/range';

import AttributeDelta from '../../../../src/model/delta/attributedelta';
import Delta from '../../../../src/model/delta/delta';
import SplitDelta from '../../../../src/model/delta/splitdelta';
import AttributeOperation from '../../../../src/model/operation/attributeoperation';
import MoveOperation from '../../../../src/model/operation/moveoperation';
import ReinsertOperation from '../../../../src/model/operation/reinsertoperation';
import NoOperation from '../../../../src/model/operation/nooperation';

import {
	expectDelta,
	getFilledDocument,
	getAttributeDelta,
	getWeakInsertDelta,
	getSplitDelta
} from '../../../../tests/model/delta/transform/_utils/utils';

describe( 'transform', () => {
	let doc, root, baseVersion, context;

	beforeEach( () => {
		doc = getFilledDocument();
		root = doc.getRoot();
		baseVersion = doc.version;
		context = { isStrong: false };
	} );

	describe( 'AttributeDelta by', () => {
		describe( 'WeakInsertDelta', () => {
			it( 'weak insert inside attribute range should "fix" splitting the range', () => {
				const attrRange = new Range( new Position( root, [ 3, 2 ] ), new Position( root, [ 3, 3, 3, 9 ] ) );
				const attrDelta = getAttributeDelta( attrRange, 'key', 'old', 'new', baseVersion );

				const insertPosition = new Position( root, [ 3, 3, 0 ] );
				const insertDelta = getWeakInsertDelta(
					insertPosition,
					[
						'a',
						new Text( 'b', { key: 'new' } ),
						new Text( 'c', { key: 'different' } ),
						'de'
					],
					baseVersion
				);

				const transformed = transform( attrDelta, insertDelta, context );

				expect( transformed.length ).to.equal( 2 );

				baseVersion = insertDelta.operations.length;

				expectDelta( transformed[ 0 ], {
					type: AttributeDelta,
					operations: [
						{
							type: AttributeOperation,
							range: new Range( new Position( root, [ 3, 3, 5 ] ), new Position( root, [ 3, 3, 8, 9 ] ) ),
							key: 'key',
							oldValue: 'old',
							newValue: 'new',
							baseVersion
						},
						{
							type: AttributeOperation,
							range: new Range( new Position( root, [ 3, 2 ] ), new Position( root, [ 3, 3, 0 ] ) ),
							key: 'key',
							oldValue: 'old',
							newValue: 'new',
							baseVersion: baseVersion + 1
						}
					]
				} );

				expectDelta( transformed[ 1 ], {
					type: AttributeDelta,
					operations: [
						{
							type: AttributeOperation,
							range: new Range( new Position( root, [ 3, 3, 0 ] ), new Position( root, [ 3, 3, 1 ] ) ),
							key: 'key',
							oldValue: null,
							newValue: 'new',
							baseVersion: baseVersion + 2
						},
						{
							type: AttributeOperation,
							range: new Range( new Position( root, [ 3, 3, 2 ] ), new Position( root, [ 3, 3, 3 ] ) ),
							key: 'key',
							oldValue: 'different',
							newValue: 'new',
							baseVersion: baseVersion + 3
						},
						{
							type: AttributeOperation,
							range: new Range( new Position( root, [ 3, 3, 3 ] ), new Position( root, [ 3, 3, 5 ] ) ),
							key: 'key',
							oldValue: null,
							newValue: 'new',
							baseVersion: baseVersion + 4
						}
					]
				} );
			} );

			it( 'should be normally transformed if weak insert is not in the attribute range', () => {
				const attrRange = new Range( new Position( root, [ 3, 2 ] ), new Position( root, [ 3, 3, 3, 9 ] ) );
				const attrDelta = getAttributeDelta( attrRange, 'key', 'old', 'new', baseVersion );

				const insertPosition = new Position( root, [ 5 ] );
				const insertDelta = getWeakInsertDelta( insertPosition, 'abc', baseVersion );

				const transformed = transform( attrDelta, insertDelta, context );

				expect( transformed.length ).to.equal( 1 );

				baseVersion = insertDelta.operations.length;

				expectDelta( transformed[ 0 ], {
					type: AttributeDelta,
					operations: [
						{
							type: AttributeOperation,
							range: new Range( new Position( root, [ 3, 2 ] ), new Position( root, [ 3, 3, 3, 9 ] ) ),
							key: 'key',
							oldValue: 'old',
							newValue: 'new',
							baseVersion
						}
					]
				} );
			} );
		} );

		describe( 'SplitDelta', () => {
			it( 'change attribute of split element', () => {
				const attrRange1 = Range.createFromParentsAndOffsets( root, 0, root, 1 );
				const attrRange2 = new Range( new Position( root, [ 3, 2 ] ), new Position( root, [ 3, 4 ] ) );

				const attrDelta = new AttributeDelta();
				attrDelta.addOperation( new AttributeOperation( attrRange1, 'key', 'old', 'new', baseVersion ) );
				attrDelta.addOperation( new AttributeOperation( attrRange2, 'key', 'old', 'new', baseVersion ) );

				const splitPosition = new Position( root, [ 3, 3, 3, 3 ] );
				const splitDelta = getSplitDelta( splitPosition, new Element( 'p' ), 9, baseVersion );

				const transformed = transform( attrDelta, splitDelta, context );

				expect( transformed.length ).to.equal( 2 );

				baseVersion = splitDelta.operations.length;

				expectDelta( transformed[ 0 ], {
					type: AttributeDelta,
					operations: [
						{
							type: AttributeOperation,
							range: new Range( new Position( root, [ 0 ] ), new Position( root, [ 1 ] ) ),
							key: 'key',
							oldValue: 'old',
							newValue: 'new',
							baseVersion
						},
						{
							type: AttributeOperation,
							range: new Range( new Position( root, [ 3, 3, 5 ] ), new Position( root, [ 3, 4 ] ) ),
							key: 'key',
							oldValue: 'old',
							newValue: 'new',
							baseVersion: baseVersion + 1
						},
						{
							type: AttributeOperation,
							range: new Range( new Position( root, [ 3, 2 ] ), new Position( root, [ 3, 3, 4 ] ) ),
							key: 'key',
							oldValue: 'old',
							newValue: 'new',
							baseVersion: baseVersion + 2
						},
						{
							type: AttributeOperation,
							range: new Range( new Position( root, [ 3, 3, 4, 0 ] ), new Position( root, [ 3, 3, 4, 9 ] ) ),
							key: 'key',
							oldValue: 'old',
							newValue: 'new',
							baseVersion: baseVersion + 3
						}
					]
				} );

				expectDelta( transformed[ 1 ], {
					type: AttributeDelta,
					operations: [
						{
							type: AttributeOperation,
							range: new Range( new Position( root, [ 3, 3, 4 ] ), new Position( root, [ 3, 3, 4, 0 ] ) ),
							key: 'key',
							oldValue: null,
							newValue: 'new',
							baseVersion: baseVersion + 4
						}
					]
				} );
			} );

			// A different case.
			it( 'change attribute of split element #2', () => {
				const attrRange = new Range( new Position( root, [ 3, 3, 3 ] ), new Position( root, [ 3, 3, 3, 0 ] ) );
				const attrDelta = new AttributeDelta();
				attrDelta.addOperation( new AttributeOperation( attrRange, 'foo', null, 'bar', baseVersion ) );

				const splitPosition = new Position( root, [ 3, 3, 3, 3 ] );
				const splitDelta = getSplitDelta( splitPosition, new Element( 'p', { foo: 'old' } ), 9, baseVersion );

				const transformed = transform( attrDelta, splitDelta, context );

				expect( transformed.length ).to.equal( 2 );

				baseVersion = splitDelta.operations.length;

				expectDelta( transformed[ 0 ], {
					type: AttributeDelta,
					operations: [
						{
							type: AttributeOperation,
							range: new Range( new Position( root, [ 3, 3, 3 ] ), new Position( root, [ 3, 3, 3, 0 ] ) ),
							key: 'foo',
							oldValue: null,
							newValue: 'bar',
							baseVersion
						}
					]
				} );

				expectDelta( transformed[ 1 ], {
					type: AttributeDelta,
					operations: [
						{
							type: AttributeOperation,
							range: new Range( new Position( root, [ 3, 3, 4 ] ), new Position( root, [ 3, 3, 4, 0 ] ) ),
							key: 'foo',
							oldValue: 'old',
							newValue: 'bar',
							baseVersion: baseVersion + 1
						}
					]
				} );
			} );

<<<<<<< HEAD
			it( 'change attribute of split element that reinserts from graveyard', () => {
				const gy = doc.graveyard;
				const splitDelta = new SplitDelta();

				splitDelta.operations[ 0 ] = new ReinsertOperation(
					new Position( gy, [ 1 ] ),
					1,
					new Position( root, [ 2 ] ),
					baseVersion
				);

				splitDelta.operations[ 1 ] = new MoveOperation(
					new Position( root, [ 1, 4 ] ),
					4,
					new Position( root, [ 2, 0 ] ),
					baseVersion
				);

				const attributeDelta = new AttributeDelta();

				const range = new Range( new Position( root, [ 1 ] ), new Position( root, [ 1, 0 ] ) );

				attributeDelta.addOperation( new AttributeOperation( range, 'key', 'oldValue', 'newValue', baseVersion ) );

				// The split delta was undone.
				context.bWasUndone = true;

				const transformed = transform( attributeDelta, splitDelta, context );

				baseVersion = attributeDelta.operations.length;
				// We expect only one delta. Split delta should not affect attribute delta transformation. It was undone.
=======
			it( 'should use default algorithm and not throw if split delta has NoOperation', () => {
				const range = new Range( new Position( root, [ 1 ] ), new Position( root, [ 2, 3 ] ) );
				const attrDelta = getAttributeDelta( range, 'foo', null, 'bar', 0 );
				const splitDelta = getSplitDelta( new Position( root, [ 0, 2 ] ), new Element( 'paragraph' ), 3, 0 );
				splitDelta.operations[ 1 ] = new NoOperation( 1 );

				const transformed = transform( attrDelta, splitDelta, context );

				baseVersion = splitDelta.operations.length;

>>>>>>> b6695647
				expect( transformed.length ).to.equal( 1 );

				expectDelta( transformed[ 0 ], {
					type: AttributeDelta,
					operations: [
						{
							type: AttributeOperation,
<<<<<<< HEAD
							range,
							key: 'key',
							oldValue: 'oldValue',
							newValue: 'newValue',
=======
							range: new Range( new Position( root, [ 2 ] ), new Position( root, [ 3, 3 ] ) ),
							key: 'foo',
							oldValue: null,
							newValue: 'bar',
>>>>>>> b6695647
							baseVersion
						}
					]
				} );
			} );
		} );

		describe( 'AttributeDelta', () => {
			it( 'should be converted to no delta if all operations are NoOperations', () => {
				const rangeA = new Range( new Position( root, [ 2 ] ), new Position( root, [ 4 ] ) );
				const rangeB = new Range( new Position( root, [ 4 ] ), new Position( root, [ 7 ] ) );

				const attrDeltaA = new AttributeDelta();
				attrDeltaA.addOperation( new AttributeOperation( rangeA, 'key', 'old', 'new', 0 ) );
				attrDeltaA.addOperation( new AttributeOperation( rangeB, 'key', null, 'new', 1 ) );

				const attrDeltaB = new AttributeDelta();
				attrDeltaB.addOperation( new AttributeOperation( rangeA, 'key', 'old', 'other', 0 ) );
				attrDeltaB.addOperation( new AttributeOperation( rangeB, 'key', null, 'other', 1 ) );

				const transformed = transform( attrDeltaA, attrDeltaB, context );

				expect( transformed.length ).to.equal( 1 );

				expectDelta( transformed[ 0 ], {
					type: Delta,
					operations: [
						{
							type: NoOperation,
							baseVersion: 2
						},
						{
							type: NoOperation,
							baseVersion: 3
						}
					]
				} );
			} );

			it( 'should put AttributeOperation as first operation in the delta', () => {
				const rangeA = new Range( new Position( root, [ 2 ] ), new Position( root, [ 4 ] ) );
				const rangeB = new Range( new Position( root, [ 4 ] ), new Position( root, [ 7 ] ) );

				const attrDeltaA = new AttributeDelta();
				attrDeltaA.addOperation( new AttributeOperation( rangeA, 'key', 'old', 'new', 0 ) );
				attrDeltaA.addOperation( new AttributeOperation( rangeB, 'key', null, 'new', 1 ) );

				const attrDeltaB = new AttributeDelta();
				attrDeltaB.addOperation( new AttributeOperation( rangeA, 'key', 'old', 'other', 0 ) );

				const transformed = transform( attrDeltaA, attrDeltaB, context );

				expect( transformed.length ).to.equal( 1 );

				expectDelta( transformed[ 0 ], {
					type: AttributeDelta,
					operations: [
						{
							type: AttributeOperation,
							range: rangeB,
							key: 'key',
							oldValue: null,
							newValue: 'new',
							baseVersion: 1
						},
						{
							type: NoOperation,
							baseVersion: 2
						}
					]
				} );
			} );
		} );
	} );
} );<|MERGE_RESOLUTION|>--- conflicted
+++ resolved
@@ -260,7 +260,6 @@
 				} );
 			} );
 
-<<<<<<< HEAD
 			it( 'change attribute of split element that reinserts from graveyard', () => {
 				const gy = doc.graveyard;
 				const splitDelta = new SplitDelta();
@@ -292,7 +291,23 @@
 
 				baseVersion = attributeDelta.operations.length;
 				// We expect only one delta. Split delta should not affect attribute delta transformation. It was undone.
-=======
+				expect( transformed.length ).to.equal( 1 );
+
+				expectDelta( transformed[ 0 ], {
+					type: AttributeDelta,
+					operations: [
+						{
+							type: AttributeOperation,
+							range,
+							key: 'key',
+							oldValue: 'oldValue',
+							newValue: 'newValue',
+							baseVersion
+						}
+					]
+				} );
+			} );
+
 			it( 'should use default algorithm and not throw if split delta has NoOperation', () => {
 				const range = new Range( new Position( root, [ 1 ] ), new Position( root, [ 2, 3 ] ) );
 				const attrDelta = getAttributeDelta( range, 'foo', null, 'bar', 0 );
@@ -303,7 +318,6 @@
 
 				baseVersion = splitDelta.operations.length;
 
->>>>>>> b6695647
 				expect( transformed.length ).to.equal( 1 );
 
 				expectDelta( transformed[ 0 ], {
@@ -311,17 +325,10 @@
 					operations: [
 						{
 							type: AttributeOperation,
-<<<<<<< HEAD
-							range,
-							key: 'key',
-							oldValue: 'oldValue',
-							newValue: 'newValue',
-=======
 							range: new Range( new Position( root, [ 2 ] ), new Position( root, [ 3, 3 ] ) ),
 							key: 'foo',
 							oldValue: null,
 							newValue: 'bar',
->>>>>>> b6695647
 							baseVersion
 						}
 					]
