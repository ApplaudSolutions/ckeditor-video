--- conflicted
+++ resolved
@@ -19,17 +19,10 @@
   "devDependencies": {
     "@ckeditor/ckeditor5-core": "41.0.0",
     "@ckeditor/ckeditor5-dev-utils": "^39.0.0",
-<<<<<<< HEAD
-    "@ckeditor/ckeditor5-editor-classic": "40.2.0",
-    "@ckeditor/ckeditor5-paragraph": "40.2.0",
-    "@ckeditor/ckeditor5-source-editing": "40.2.0",
-    "@ckeditor/ckeditor5-theme-lark": "40.2.0",
-=======
     "@ckeditor/ckeditor5-editor-classic": "41.0.0",
     "@ckeditor/ckeditor5-paragraph": "41.0.0",
     "@ckeditor/ckeditor5-source-editing": "41.0.0",
     "@ckeditor/ckeditor5-theme-lark": "41.0.0",
->>>>>>> 3c613a6a
     "typescript": "5.0.4",
     "webpack": "^5.58.1",
     "webpack-cli": "^4.9.0"
