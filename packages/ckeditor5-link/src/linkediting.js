/**
 * @license Copyright (c) 2003-2020, CKSource - Frederico Knabben. All rights reserved.
 * For licensing, see LICENSE.md or https://ckeditor.com/legal/ckeditor-oss-license
 */

/**
 * @module link/linkediting
 */

import Plugin from '@ckeditor/ckeditor5-core/src/plugin';
import MouseObserver from '@ckeditor/ckeditor5-engine/src/view/observer/mouseobserver';
import TwoStepCaretMovement from '@ckeditor/ckeditor5-typing/src/twostepcaretmovement';
import inlineHighlight from '@ckeditor/ckeditor5-typing/src/utils/inlinehighlight';
import Input from '@ckeditor/ckeditor5-typing/src/input';
import Clipboard from '@ckeditor/ckeditor5-clipboard/src/clipboard';
import LinkCommand from './linkcommand';
import UnlinkCommand from './unlinkcommand';
import ManualDecorator from './utils/manualdecorator';
import findAttributeRange from '@ckeditor/ckeditor5-typing/src/utils/findattributerange';
import { createLinkElement, ensureSafeUrl, getLocalizedDecorators, normalizeDecorators } from './utils';

import '../theme/link.css';

const HIGHLIGHT_CLASS = 'ck-link_selected';
const DECORATOR_AUTOMATIC = 'automatic';
const DECORATOR_MANUAL = 'manual';
const EXTERNAL_LINKS_REGEXP = /^(https?:)?\/\//;

/**
 * The link engine feature.
 *
 * It introduces the `linkHref="url"` attribute in the model which renders to the view as a `<a href="url">` element
 * as well as `'link'` and `'unlink'` commands.
 *
 * @extends module:core/plugin~Plugin
 */
export default class LinkEditing extends Plugin {
	/**
	 * @inheritDoc
	 */
	static get pluginName() {
		return 'LinkEditing';
	}

	/**
	 * @inheritDoc
	 */
	static get requires() {
		// Clipboard is required for handling cut and paste events while typing over the link.
		return [ TwoStepCaretMovement, Input, Clipboard ];
	}

	/**
	 * @inheritDoc
	 */
	constructor( editor ) {
		super( editor );

		editor.config.define( 'link', {
			addTargetToExternalLinks: false
		} );
	}

	/**
	 * @inheritDoc
	 */
	init() {
		const editor = this.editor;

		// Allow link attribute on all inline nodes.
		editor.model.schema.extend( '$text', { allowAttributes: 'linkHref' } );

		editor.conversion.for( 'dataDowncast' )
			.attributeToElement( { model: 'linkHref', view: createLinkElement } );

		editor.conversion.for( 'editingDowncast' )
			.attributeToElement( { model: 'linkHref', view: ( href, writer ) => {
				return createLinkElement( ensureSafeUrl( href ), writer );
			} } );

		editor.conversion.for( 'upcast' )
			.elementToAttribute( {
				view: {
					name: 'a',
					attributes: {
						href: true
					}
				},
				model: {
					key: 'linkHref',
					value: viewElement => viewElement.getAttribute( 'href' )
				}
			} );

		// Create linking commands.
		editor.commands.add( 'link', new LinkCommand( editor ) );
		editor.commands.add( 'unlink', new UnlinkCommand( editor ) );

		const linkDecorators = getLocalizedDecorators( editor.t, normalizeDecorators( editor.config.get( 'link.decorators' ) ) );

		this._enableAutomaticDecorators( linkDecorators.filter( item => item.mode === DECORATOR_AUTOMATIC ) );
		this._enableManualDecorators( linkDecorators.filter( item => item.mode === DECORATOR_MANUAL ) );

		// Enable two-step caret movement for `linkHref` attribute.
		const twoStepCaretMovementPlugin = editor.plugins.get( TwoStepCaretMovement );
		twoStepCaretMovementPlugin.registerAttribute( 'linkHref' );

		// Setup highlight over selected link.
		inlineHighlight( editor, 'linkHref', 'a', HIGHLIGHT_CLASS );

		// Change the attributes of the selection in certain situations after the link was inserted into the document.
		this._enableInsertContentSelectionAttributesFixer();

		// Handle a click at the beginning/end of a link element.
		this._enableClickingAfterLink();

		// Handle typing over the link.
		this._enableTypingOverLink();
	}

	/**
	 * Processes an array of configured {@link module:link/link~LinkDecoratorAutomaticDefinition automatic decorators}
	 * and registers a {@link module:engine/conversion/downcastdispatcher~DowncastDispatcher downcast dispatcher}
	 * for each one of them. Downcast dispatchers are obtained using the
	 * {@link module:link/utils~AutomaticDecorators#getDispatcher} method.
	 *
	 * **Note**: This method also activates the automatic external link decorator if enabled with
	 * {@link module:link/link~LinkConfig#addTargetToExternalLinks `config.link.addTargetToExternalLinks`}.
	 *
	 * @private
	 * @param {Array.<module:link/link~LinkDecoratorAutomaticDefinition>} automaticDecoratorDefinitions
	 */
	_enableAutomaticDecorators( automaticDecoratorDefinitions ) {
		const editor = this.editor;
		// Store automatic decorators in the command instance as we do the same with manual decorators.
		// Thanks to that, `LinkImageEditing` plugin can re-use the same definitions.
		const command = editor.commands.get( 'link' );
		const automaticDecorators = command.automaticDecorators;

		// Adds a default decorator for external links.
		if ( editor.config.get( 'link.addTargetToExternalLinks' ) ) {
			automaticDecorators.add( {
				id: 'linkIsExternal',
				mode: DECORATOR_AUTOMATIC,
				callback: url => EXTERNAL_LINKS_REGEXP.test( url ),
				attributes: {
					target: '_blank',
					rel: 'noopener noreferrer'
				}
			} );
		}

		automaticDecorators.add( automaticDecoratorDefinitions );

		if ( automaticDecorators.length ) {
			editor.conversion.for( 'downcast' ).add( automaticDecorators.getDispatcher() );
		}
	}

	/**
	 * Processes an array of configured {@link module:link/link~LinkDecoratorManualDefinition manual decorators},
	 * transforms them into {@link module:link/utils~ManualDecorator} instances and stores them in the
	 * {@link module:link/linkcommand~LinkCommand#manualDecorators} collection (a model for manual decorators state).
	 *
	 * Also registers an {@link module:engine/conversion/downcasthelpers~DowncastHelpers#attributeToElement attribute-to-element}
	 * converter for each manual decorator and extends the {@link module:engine/model/schema~Schema model's schema}
	 * with adequate model attributes.
	 *
	 * @private
	 * @param {Array.<module:link/link~LinkDecoratorManualDefinition>} manualDecoratorDefinitions
	 */
	_enableManualDecorators( manualDecoratorDefinitions ) {
		if ( !manualDecoratorDefinitions.length ) {
			return;
		}

		const editor = this.editor;
		const command = editor.commands.get( 'link' );
		const manualDecorators = command.manualDecorators;

		manualDecoratorDefinitions.forEach( decorator => {
			editor.model.schema.extend( '$text', { allowAttributes: decorator.id } );

			// Keeps reference to manual decorator to decode its name to attributes during downcast.
			manualDecorators.add( new ManualDecorator( decorator ) );

			editor.conversion.for( 'downcast' ).attributeToElement( {
				model: decorator.id,
				view: ( manualDecoratorName, writer ) => {
					if ( manualDecoratorName ) {
						const attributes = manualDecorators.get( decorator.id ).attributes;
						const element = writer.createAttributeElement( 'a', attributes, { priority: 5 } );
						writer.setCustomProperty( 'link', true, element );

						return element;
					}
				} } );

			editor.conversion.for( 'upcast' ).elementToAttribute( {
				view: {
					name: 'a',
					attributes: manualDecorators.get( decorator.id ).attributes
				},
				model: {
					key: decorator.id
				}
			} );
		} );
	}

	/**
<<<<<<< HEAD
=======
	 * Adds a visual highlight style to a link in which the selection is anchored.
	 * Together with two-step caret movement, they indicate that the user is typing inside the link.
	 *
	 * Highlight is turned on by adding the `.ck-link_selected` class to the link in the view:
	 *
	 * * The class is removed before the conversion has started, as callbacks added with the `'highest'` priority
	 * to {@link module:engine/conversion/downcastdispatcher~DowncastDispatcher} events.
	 * * The class is added in the view post fixer, after other changes in the model tree were converted to the view.
	 *
	 * This way, adding and removing the highlight does not interfere with conversion.
	 *
	 * @private
	 */
	_setupLinkHighlight() {
		const editor = this.editor;
		const view = editor.editing.view;
		const highlightedLinks = new Set();

		// Adding the class.
		view.document.registerPostFixer( writer => {
			const selection = editor.model.document.selection;
			let changed = false;

			if ( selection.hasAttribute( 'linkHref' ) ) {
				const modelRange = findLinkRange( selection.getFirstPosition(), selection.getAttribute( 'linkHref' ), editor.model );
				const viewRange = editor.editing.mapper.toViewRange( modelRange );

				// There might be multiple `a` elements in the `viewRange`, for example, when the `a` element is
				// broken by a UIElement.
				for ( const item of viewRange.getItems() ) {
					if ( item.is( 'element', 'a' ) && !item.hasClass( HIGHLIGHT_CLASS ) ) {
						writer.addClass( HIGHLIGHT_CLASS, item );
						highlightedLinks.add( item );
						changed = true;
					}
				}
			}

			return changed;
		} );

		// Removing the class.
		editor.conversion.for( 'editingDowncast' ).add( dispatcher => {
			// Make sure the highlight is removed on every possible event, before conversion is started.
			dispatcher.on( 'insert', removeHighlight, { priority: 'highest' } );
			dispatcher.on( 'remove', removeHighlight, { priority: 'highest' } );
			dispatcher.on( 'attribute', removeHighlight, { priority: 'highest' } );
			dispatcher.on( 'selection', removeHighlight, { priority: 'highest' } );

			function removeHighlight() {
				view.change( writer => {
					for ( const item of highlightedLinks.values() ) {
						writer.removeClass( HIGHLIGHT_CLASS, item );
						highlightedLinks.delete( item );
					}
				} );
			}
		} );
	}

	/**
>>>>>>> dbee4798
	 * Starts listening to {@link module:engine/model/model~Model#event:insertContent} and corrects the model
	 * selection attributes if the selection is at the end of a link after inserting the content.
	 *
	 * The purpose of this action is to improve the overall UX because the user is no longer "trapped" by the
	 * `linkHref` attribute of the selection and they can type a "clean" (`linkHref`–less) text right away.
	 *
	 * See https://github.com/ckeditor/ckeditor5/issues/6053.
	 *
	 * @private
	 */
	_enableInsertContentSelectionAttributesFixer() {
		const editor = this.editor;
		const model = editor.model;
		const selection = model.document.selection;

		model.on( 'insertContent', () => {
			const nodeBefore = selection.anchor.nodeBefore;
			const nodeAfter = selection.anchor.nodeAfter;

			// NOTE: ↰ and ↱ represent the gravity of the selection.

			// The only truly valid case is:
			//
			//		                                 ↰
			//		...<$text linkHref="foo">INSERTED[]</$text>
			//
			// If the selection is not "trapped" by the `linkHref` attribute after inserting, there's nothing
			// to fix there.
			if ( !selection.hasAttribute( 'linkHref' ) ) {
				return;
			}

			// Filter out the following case where a link with the same href (e.g. <a href="foo">INSERTED</a>) is inserted
			// in the middle of an existing link:
			//
			// Before insertion:
			//		                       ↰
			//		<$text linkHref="foo">l[]ink</$text>
			//
			// Expected after insertion:
			//		                               ↰
			//		<$text linkHref="foo">lINSERTED[]ink</$text>
			//
			if ( !nodeBefore ) {
				return;
			}

			// Filter out the following case where the selection has the "linkHref" attribute because the
			// gravity is overridden and some text with another attribute (e.g. <b>INSERTED</b>) is inserted:
			//
			// Before insertion:
			//
			//		                       ↱
			//		<$text linkHref="foo">[]link</$text>
			//
			// Expected after insertion:
			//
			//		                                                          ↱
			//		<$text bold="true">INSERTED</$text><$text linkHref="foo">[]link</$text>
			//
			if ( !nodeBefore.hasAttribute( 'linkHref' ) ) {
				return;
			}

			// Filter out the following case where a link is a inserted in the middle (or before) another link
			// (different URLs, so they will not merge). In this (let's say weird) case, we can leave the selection
			// attributes as they are because the user will end up writing in one link or another anyway.
			//
			// Before insertion:
			//
			//		                       ↰
			//		<$text linkHref="foo">l[]ink</$text>
			//
			// Expected after insertion:
			//
			//		                                                             ↰
			//		<$text linkHref="foo">l</$text><$text linkHref="bar">INSERTED[]</$text><$text linkHref="foo">ink</$text>
			//
			if ( nodeAfter && nodeAfter.hasAttribute( 'linkHref' ) ) {
				return;
			}

			// Make the selection free of link-related model attributes.
			// All link-related model attributes start with "link". That includes not only "linkHref"
			// but also all decorator attributes (they have dynamic names).
			model.change( writer => {
				[ ...model.document.selection.getAttributeKeys() ]
					.filter( name => name.startsWith( 'link' ) )
					.forEach( name => writer.removeSelectionAttribute( name ) );
			} );
		}, { priority: 'low' } );
	}

	/**
	 * Starts listening to {@link module:engine/view/document~Document#event:mousedown} and
	 * {@link module:engine/view/document~Document#event:selectionChange} and puts the selection before/after a link node
	 * if clicked at the beginning/ending of the link.
	 *
	 * The purpose of this action is to allow typing around the link node directly after a click.
	 *
	 * See https://github.com/ckeditor/ckeditor5/issues/1016.
	 *
	 * @private
	 */
	_enableClickingAfterLink() {
		const editor = this.editor;

		editor.editing.view.addObserver( MouseObserver );

		let clicked = false;

		// Detect the click.
		this.listenTo( editor.editing.view.document, 'mousedown', () => {
			clicked = true;
		} );

		// When the selection has changed...
		this.listenTo( editor.editing.view.document, 'selectionChange', () => {
			if ( !clicked ) {
				return;
			}

			// ...and it was caused by the click...
			clicked = false;

			const selection = editor.model.document.selection;

			// ...and no text is selected...
			if ( !selection.isCollapsed ) {
				return;
			}

			// ...and clicked text is the link...
			if ( !selection.hasAttribute( 'linkHref' ) ) {
				return;
			}

			const position = selection.getFirstPosition();
			const linkRange = findAttributeRange( position, 'linkHref', selection.getAttribute( 'linkHref' ), editor.model );

			// ...check whether clicked start/end boundary of the link.
			// If so, remove the `linkHref` attribute.
			if ( position.isTouching( linkRange.start ) || position.isTouching( linkRange.end ) ) {
				editor.model.change( writer => {
					writer.removeSelectionAttribute( 'linkHref' );

					for ( const manualDecorator of editor.commands.get( 'link' ).manualDecorators ) {
						writer.removeSelectionAttribute( manualDecorator.id );
					}
				} );
			}
		} );
	}

	/**
	 * Starts listening to {@link module:engine/model/model~Model#deleteContent} and {@link module:engine/model/model~Model#insertContent}
	 * and checks whether typing over the link. If so, attributes of removed text are preserved and applied to the inserted text.
	 *
	 * The purpose of this action is to allow modifying a text without loosing the `linkHref` attribute (and other).
	 *
	 * See https://github.com/ckeditor/ckeditor5/issues/4762.
	 *
	 * @private
	 */
	_enableTypingOverLink() {
		const editor = this.editor;
		const view = editor.editing.view;

		// Selection attributes when started typing over the link.
		let selectionAttributes;

		// Whether pressed `Backspace` or `Delete`. If so, attributes should not be preserved.
		let deletedContent;

		// Detect pressing `Backspace` / `Delete`.
		this.listenTo( view.document, 'delete', () => {
			deletedContent = true;
		}, { priority: 'high' } );

		// Listening to `model#deleteContent` allows detecting whether selected content was a link.
		// If so, before removing the element, we will copy its attributes.
		this.listenTo( editor.model, 'deleteContent', () => {
			const selection = editor.model.document.selection;

			// Copy attributes only if anything is selected.
			if ( selection.isCollapsed ) {
				return;
			}

			// When the content was deleted, do not preserve attributes.
			if ( deletedContent ) {
				deletedContent = false;

				return;
			}

			// Enabled only when typing.
			if ( !isTyping( editor ) ) {
				return;
			}

			if ( shouldCopyAttributes( editor.model ) ) {
				selectionAttributes = selection.getAttributes();
			}
		}, { priority: 'high' } );

		// Listening to `model#insertContent` allows detecting the content insertion.
		// We want to apply attributes that were removed while typing over the link.
		this.listenTo( editor.model, 'insertContent', ( evt, [ element ] ) => {
			deletedContent = false;

			// Enabled only when typing.
			if ( !isTyping( editor ) ) {
				return;
			}

			if ( !selectionAttributes ) {
				return;
			}

			editor.model.change( writer => {
				for ( const [ attribute, value ] of selectionAttributes ) {
					writer.setAttribute( attribute, value, element );
				}
			} );

			selectionAttributes = null;
		}, { priority: 'high' } );
	}
}

// Checks whether selection's attributes should be copied to the new inserted text.
//
// @param {module:engine/model/model~Model} model
// @returns {Boolean}
function shouldCopyAttributes( model ) {
	const selection = model.document.selection;
	const firstPosition = selection.getFirstPosition();
	const lastPosition = selection.getLastPosition();
	const nodeAtFirstPosition = firstPosition.nodeAfter;

	// The text link node does not exist...
	if ( !nodeAtFirstPosition ) {
		return false;
	}

	// ...or it isn't the text node...
	if ( !nodeAtFirstPosition.is( '$text' ) ) {
		return false;
	}

	// ...or isn't the link.
	if ( !nodeAtFirstPosition.hasAttribute( 'linkHref' ) ) {
		return false;
	}

	// `textNode` = the position is inside the link element.
	// `nodeBefore` = the position is at the end of the link element.
	const nodeAtLastPosition = lastPosition.textNode || lastPosition.nodeBefore;

	// If both references the same node selection contains a single text node.
	if ( nodeAtFirstPosition === nodeAtLastPosition ) {
		return true;
	}

	// If nodes are not equal, maybe the link nodes has defined additional attributes inside.
	// First, we need to find the entire link range.
	const linkRange = findAttributeRange( firstPosition, 'linkHref', nodeAtFirstPosition.getAttribute( 'linkHref' ), model );

	// Then we can check whether selected range is inside the found link range. If so, attributes should be preserved.
	return linkRange.containsRange( model.createRange( firstPosition, lastPosition ), true );
}

// Checks whether provided changes were caused by typing.
//
// @params {module:core/editor/editor~Editor} editor
// @returns {Boolean}
function isTyping( editor ) {
	const input = editor.plugins.get( 'Input' );

	return input.isInput( editor.model.change( writer => writer.batch ) );
}<|MERGE_RESOLUTION|>--- conflicted
+++ resolved
@@ -209,70 +209,6 @@
 	}
 
 	/**
-<<<<<<< HEAD
-=======
-	 * Adds a visual highlight style to a link in which the selection is anchored.
-	 * Together with two-step caret movement, they indicate that the user is typing inside the link.
-	 *
-	 * Highlight is turned on by adding the `.ck-link_selected` class to the link in the view:
-	 *
-	 * * The class is removed before the conversion has started, as callbacks added with the `'highest'` priority
-	 * to {@link module:engine/conversion/downcastdispatcher~DowncastDispatcher} events.
-	 * * The class is added in the view post fixer, after other changes in the model tree were converted to the view.
-	 *
-	 * This way, adding and removing the highlight does not interfere with conversion.
-	 *
-	 * @private
-	 */
-	_setupLinkHighlight() {
-		const editor = this.editor;
-		const view = editor.editing.view;
-		const highlightedLinks = new Set();
-
-		// Adding the class.
-		view.document.registerPostFixer( writer => {
-			const selection = editor.model.document.selection;
-			let changed = false;
-
-			if ( selection.hasAttribute( 'linkHref' ) ) {
-				const modelRange = findLinkRange( selection.getFirstPosition(), selection.getAttribute( 'linkHref' ), editor.model );
-				const viewRange = editor.editing.mapper.toViewRange( modelRange );
-
-				// There might be multiple `a` elements in the `viewRange`, for example, when the `a` element is
-				// broken by a UIElement.
-				for ( const item of viewRange.getItems() ) {
-					if ( item.is( 'element', 'a' ) && !item.hasClass( HIGHLIGHT_CLASS ) ) {
-						writer.addClass( HIGHLIGHT_CLASS, item );
-						highlightedLinks.add( item );
-						changed = true;
-					}
-				}
-			}
-
-			return changed;
-		} );
-
-		// Removing the class.
-		editor.conversion.for( 'editingDowncast' ).add( dispatcher => {
-			// Make sure the highlight is removed on every possible event, before conversion is started.
-			dispatcher.on( 'insert', removeHighlight, { priority: 'highest' } );
-			dispatcher.on( 'remove', removeHighlight, { priority: 'highest' } );
-			dispatcher.on( 'attribute', removeHighlight, { priority: 'highest' } );
-			dispatcher.on( 'selection', removeHighlight, { priority: 'highest' } );
-
-			function removeHighlight() {
-				view.change( writer => {
-					for ( const item of highlightedLinks.values() ) {
-						writer.removeClass( HIGHLIGHT_CLASS, item );
-						highlightedLinks.delete( item );
-					}
-				} );
-			}
-		} );
-	}
-
-	/**
->>>>>>> dbee4798
 	 * Starts listening to {@link module:engine/model/model~Model#event:insertContent} and corrects the model
 	 * selection attributes if the selection is at the end of a link after inserting the content.
 	 *
