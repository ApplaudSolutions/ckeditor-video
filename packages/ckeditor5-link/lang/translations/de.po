# Copyright (c) 2003-2024, CKSource Holding sp. z o.o. All rights reserved.
#
#                                     !!! IMPORTANT !!!
#
#         Before you edit this file, please keep in mind that contributing to the project
#                translations is possible ONLY via the Transifex online service.
#
#         To submit your translations, visit https://www.transifex.com/ckeditor/ckeditor5.
#
#                   To learn more, check out the official contributor's guide:
#     https://ckeditor.com/docs/ckeditor5/latest/framework/guides/contributing/contributing.html
#
msgid ""
msgstr ""
"Language-Team: German (https://app.transifex.com/ckeditor/teams/11143/de/)\n"
"Language: de\n"
"Plural-Forms: nplurals=2; plural=(n != 1);\n"
"Content-Type: text/plain; charset=UTF-8\n"

msgctxt "Toolbar button tooltip for the Unlink feature."
msgid "Unlink"
msgstr "Link entfernen"

msgctxt "Toolbar button tooltip for the Link feature."
msgid "Link"
msgstr "Link"

msgctxt "Label for the URL input in the Link URL editing balloon."
msgid "Link URL"
msgstr "Linkadresse"

msgctxt "Label for the image link button."
msgid "Link image"
msgstr "Bild verlinken"

msgctxt "Button opening the Link URL editing balloon."
msgid "Edit link"
msgstr "Link bearbeiten"

msgctxt "Button opening the link in new browser tab."
msgid "Open link in new tab"
msgstr "Link im neuen Tab öffnen"

msgctxt "Label explaining that a link has no URL set (the URL is empty)."
msgid "This link has no URL"
msgstr "Dieser Link hat keine Adresse"

msgctxt "The label of the switch button that controls whether the edited link will open in a new tab."
msgid "Open in a new tab"
msgstr "In neuem Tab öffnen"

msgctxt "The label of the switch button that controls whether the edited link refers to downloadable resource."
msgid "Downloadable"
msgstr "Herunterladbar"

msgctxt "Keystroke description for assistive technologies: keystroke for creating a link."
msgid "Create link"
<<<<<<< HEAD
msgstr ""

msgctxt "Keystroke description for assistive technologies: keystroke for moving out of a link."
msgid "Move out of a link"
msgstr ""
=======
msgstr "Link erstellen"

msgctxt "Keystroke description for assistive technologies: keystroke for moving out of a link."
msgid "Move out of a link"
msgstr "Linkauswahl aufheben"
>>>>>>> ab8eba95
<|MERGE_RESOLUTION|>--- conflicted
+++ resolved
@@ -55,16 +55,8 @@
 
 msgctxt "Keystroke description for assistive technologies: keystroke for creating a link."
 msgid "Create link"
-<<<<<<< HEAD
-msgstr ""
-
-msgctxt "Keystroke description for assistive technologies: keystroke for moving out of a link."
-msgid "Move out of a link"
-msgstr ""
-=======
 msgstr "Link erstellen"
 
 msgctxt "Keystroke description for assistive technologies: keystroke for moving out of a link."
 msgid "Move out of a link"
-msgstr "Linkauswahl aufheben"
->>>>>>> ab8eba95
+msgstr "Linkauswahl aufheben"