--- conflicted
+++ resolved
@@ -1,9 +1,5 @@
 /**
-<<<<<<< HEAD
- * @license Copyright (c) 2003-2022, CKSource - Frederico Knabben. All rights reserved.
-=======
  * @license Copyright (c) 2003-2022, CKSource Holding sp. z o.o. All rights reserved.
->>>>>>> e391ddb7
  * For licensing, see LICENSE.md or https://ckeditor.com/legal/ckeditor-oss-license
  */
 
@@ -529,14 +525,14 @@
 				env.features.isRegExpUnicodePropertySupported = false;
 				createRegExp( '@', 2 );
 				sinon.assert.calledOnce( regExpStub );
-				sinon.assert.calledWithExactly( regExpStub, '(?:^|[ \\(\\[{"\'])([@])(.{2,})$', 'u' );
+				sinon.assert.calledWithExactly( regExpStub, '(?:^|[ \\(\\[{"\'])([@])([\\S]{2,})$', 'u' );
 			} );
 
 			it( 'returns a ES2018 RegExp for browsers supporting Unicode punctuation groups', () => {
 				env.features.isRegExpUnicodePropertySupported = true;
 				createRegExp( '@', 2 );
 				sinon.assert.calledOnce( regExpStub );
-				sinon.assert.calledWithExactly( regExpStub, '(?:^|[ \\p{Ps}\\p{Pi}"\'])([@])(.{2,})$', 'u' );
+				sinon.assert.calledWithExactly( regExpStub, '(?:^|[ \\p{Ps}\\p{Pi}"\'])([@])([\\S]{2,})$', 'u' );
 			} );
 		} );
 
@@ -1946,7 +1942,7 @@
 					feeds: [
 						{
 							marker: '@',
-							feed: [ '@a1', '@a2', '@a3', '@a4 xyz', '@a5 x y z', '@a6 x$z' ]
+							feed: [ '@a1', '@a2', '@a3' ]
 						},
 						{
 							marker: '$',
@@ -1971,7 +1967,7 @@
 					.then( () => {
 						expect( panelView.isVisible ).to.be.true;
 						expect( editor.model.markers.has( 'mention' ) ).to.be.true;
-						expect( mentionsView.items ).to.have.length( 6 );
+						expect( mentionsView.items ).to.have.length( 3 );
 
 						mentionsView.items.get( 0 ).children.get( 0 ).fire( 'execute' );
 					} )
@@ -2006,7 +2002,7 @@
 						expect( panelView.isVisible ).to.be.true;
 						expect( editor.model.markers.has( 'mention' ) ).to.be.true;
 
-						expect( mentionsView.items ).to.have.length( 6 );
+						expect( mentionsView.items ).to.have.length( 3 );
 					} );
 			} );
 
@@ -2021,7 +2017,7 @@
 					.then( () => {
 						expect( panelView.isVisible ).to.be.true;
 						expect( editor.model.markers.has( 'mention' ) ).to.be.true;
-						expect( mentionsView.items ).to.have.length( 6 );
+						expect( mentionsView.items ).to.have.length( 3 );
 
 						mentionsView.items.get( 0 ).children.get( 0 ).fire( 'execute' );
 					} )
@@ -2044,66 +2040,6 @@
 					.then( () => {
 						expect( panelView.isVisible ).to.be.true;
 						expect( editor.model.markers.has( 'mention' ) ).to.be.true;
-					} );
-			} );
-
-			it( 'should match a feed', () => {
-				setData( model, '<paragraph>foo []</paragraph>' );
-
-				model.change( writer => {
-					writer.insertText( '@a3', doc.selection.getFirstPosition() );
-				} );
-
-				return waitForDebounce()
-					.then( () => {
-						expect( panelView.isVisible ).to.be.true;
-						expect( editor.model.markers.has( 'mention' ) ).to.be.true;
-						expect( mentionsView.items ).to.have.length( 1 );
-					} );
-			} );
-
-			it( 'should match a feed with space', () => {
-				setData( model, '<paragraph>foo []</paragraph>' );
-
-				model.change( writer => {
-					writer.insertText( '@a4 xyz', doc.selection.getFirstPosition() );
-				} );
-
-				return waitForDebounce()
-					.then( () => {
-						expect( panelView.isVisible ).to.be.true;
-						expect( editor.model.markers.has( 'mention' ) ).to.be.true;
-						expect( mentionsView.items ).to.have.length( 1 );
-					} );
-			} );
-
-			it( 'should match a feed with multiple spaces', () => {
-				setData( model, '<paragraph>foo []</paragraph>' );
-
-				model.change( writer => {
-					writer.insertText( '@a5 x y z', doc.selection.getFirstPosition() );
-				} );
-
-				return waitForDebounce()
-					.then( () => {
-						expect( panelView.isVisible ).to.be.true;
-						expect( editor.model.markers.has( 'mention' ) ).to.be.true;
-						expect( mentionsView.items ).to.have.length( 1 );
-					} );
-			} );
-
-			it( 'should match a feed with spaces and other mention character', () => {
-				setData( model, '<paragraph>foo []</paragraph>' );
-
-				model.change( writer => {
-					writer.insertText( '@a6 x$z', doc.selection.getFirstPosition() );
-				} );
-
-				return waitForDebounce()
-					.then( () => {
-						expect( panelView.isVisible ).to.be.true;
-						expect( editor.model.markers.has( 'mention' ) ).to.be.true;
-						expect( mentionsView.items ).to.have.length( 1 );
 					} );
 			} );
 		} );
@@ -2372,10 +2308,9 @@
 			return waitForDebounce()
 				.then( () => {
 					mentionsView.items.get( 0 ).children.get( 0 ).fire( 'execute' );
-					return waitForDebounce().then( () => {
-						expect( panelView.isVisible ).to.be.false;
-						expect( editor.model.markers.has( 'mention' ) ).to.be.false;
-					} );
+
+					expect( panelView.isVisible ).to.be.false;
+					expect( editor.model.markers.has( 'mention' ) ).to.be.false;
 				} );
 		} );
 
