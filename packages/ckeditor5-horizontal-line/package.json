{
  "name": "@ckeditor/ckeditor5-horizontal-line",
  "version": "31.1.0",
  "description": "Horizontal line feature for CKEditor 5.",
  "keywords": [
    "ckeditor",
    "ckeditor5",
    "ckeditor 5",
    "ckeditor5-feature",
    "ckeditor5-plugin",
    "ckeditor5-dll"
  ],
  "main": "src/index.js",
  "dependencies": {
    "ckeditor5": "^31.1.0"
  },
  "devDependencies": {
<<<<<<< HEAD
    "@ckeditor/ckeditor5-cloud-services": "^31.0.0",
    "@ckeditor/ckeditor5-core": "^31.0.0",
    "@ckeditor/ckeditor5-dev-utils": "^26.0.0",
    "@ckeditor/ckeditor5-easy-image": "^31.0.0",
    "@ckeditor/ckeditor5-editor-classic": "^31.0.0",
    "@ckeditor/ckeditor5-engine": "^31.0.0",
    "@ckeditor/ckeditor5-image": "^31.0.0",
    "@ckeditor/ckeditor5-paragraph": "^31.0.0",
    "@ckeditor/ckeditor5-theme-lark": "^31.0.0",
    "@ckeditor/ckeditor5-ui": "^31.0.0",
    "@ckeditor/ckeditor5-widget": "^31.0.0",
=======
    "@ckeditor/ckeditor5-cloud-services": "^31.1.0",
    "@ckeditor/ckeditor5-core": "^31.1.0",
    "@ckeditor/ckeditor5-dev-utils": "^26.0.0",
    "@ckeditor/ckeditor5-easy-image": "^31.1.0",
    "@ckeditor/ckeditor5-editor-classic": "^31.1.0",
    "@ckeditor/ckeditor5-engine": "^31.1.0",
    "@ckeditor/ckeditor5-image": "^31.1.0",
    "@ckeditor/ckeditor5-paragraph": "^31.1.0",
    "@ckeditor/ckeditor5-theme-lark": "^31.1.0",
    "@ckeditor/ckeditor5-ui": "^31.1.0",
    "@ckeditor/ckeditor5-widget": "^31.1.0",
>>>>>>> 814223c3
    "webpack": "^4.43.0",
    "webpack-cli": "^3.3.11"
  },
  "engines": {
    "node": ">=12.0.0",
    "npm": ">=5.7.1"
  },
  "author": "CKSource (http://cksource.com/)",
  "license": "GPL-2.0-or-later",
  "homepage": "https://ckeditor.com",
  "bugs": "https://github.com/ckeditor/ckeditor5/issues",
  "repository": {
    "type": "git",
    "url": "https://github.com/ckeditor/ckeditor5.git",
    "directory": "packages/ckeditor5-horizontal-line"
  },
  "files": [
    "lang",
    "src",
    "theme",
    "build",
    "ckeditor5-metadata.json"
  ],
  "scripts": {
    "dll:build": "webpack"
  }
}<|MERGE_RESOLUTION|>--- conflicted
+++ resolved
@@ -15,19 +15,6 @@
     "ckeditor5": "^31.1.0"
   },
   "devDependencies": {
-<<<<<<< HEAD
-    "@ckeditor/ckeditor5-cloud-services": "^31.0.0",
-    "@ckeditor/ckeditor5-core": "^31.0.0",
-    "@ckeditor/ckeditor5-dev-utils": "^26.0.0",
-    "@ckeditor/ckeditor5-easy-image": "^31.0.0",
-    "@ckeditor/ckeditor5-editor-classic": "^31.0.0",
-    "@ckeditor/ckeditor5-engine": "^31.0.0",
-    "@ckeditor/ckeditor5-image": "^31.0.0",
-    "@ckeditor/ckeditor5-paragraph": "^31.0.0",
-    "@ckeditor/ckeditor5-theme-lark": "^31.0.0",
-    "@ckeditor/ckeditor5-ui": "^31.0.0",
-    "@ckeditor/ckeditor5-widget": "^31.0.0",
-=======
     "@ckeditor/ckeditor5-cloud-services": "^31.1.0",
     "@ckeditor/ckeditor5-core": "^31.1.0",
     "@ckeditor/ckeditor5-dev-utils": "^26.0.0",
@@ -39,7 +26,6 @@
     "@ckeditor/ckeditor5-theme-lark": "^31.1.0",
     "@ckeditor/ckeditor5-ui": "^31.1.0",
     "@ckeditor/ckeditor5-widget": "^31.1.0",
->>>>>>> 814223c3
     "webpack": "^4.43.0",
     "webpack-cli": "^3.3.11"
   },
