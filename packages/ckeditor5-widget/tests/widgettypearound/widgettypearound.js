--- conflicted
+++ resolved
@@ -65,13 +65,6 @@
 
 			plugin._insertParagraph( viewRoot.getChild( 0 ), 'before' );
 
-<<<<<<< HEAD
-			sinon.assert.calledOnce( executeSpy );
-			sinon.assert.calledWithExactly( executeSpy, 'insertParagraph', {
-				position: 'before',
-				element: editor.model.document.getRoot().getChild( 1 )
-			} );
-=======
 			const spyExecutePosition = executeSpy.firstCall.args[ 1 ].position;
 			const positionBeforeWidget = editor.model.createPositionBefore( editor.model.document.getRoot().getChild( 0 ) );
 
@@ -79,7 +72,6 @@
 			sinon.assert.calledWith( executeSpy, 'insertParagraph' );
 
 			expect( spyExecutePosition.isEqual( positionBeforeWidget ) ).to.be.true;
->>>>>>> 12670189
 
 			expect( getModelData( editor.model ) ).to.equal( '<paragraph>[]</paragraph><blockWidget></blockWidget>' );
 		} );
@@ -89,13 +81,6 @@
 
 			plugin._insertParagraph( viewRoot.getChild( 0 ), 'after' );
 
-<<<<<<< HEAD
-			sinon.assert.calledOnce( executeSpy );
-			sinon.assert.calledWithExactly( executeSpy, 'insertParagraph', {
-				position: 'after',
-				element: editor.model.document.getRoot().getChild( 0 )
-			} );
-=======
 			const spyExecutePosition = executeSpy.firstCall.args[ 1 ].position;
 			const positionAfterWidget = editor.model.createPositionAfter( editor.model.document.getRoot().getChild( 0 ) );
 
@@ -103,7 +88,6 @@
 			sinon.assert.calledWith( executeSpy, 'insertParagraph' );
 
 			expect( spyExecutePosition.isEqual( positionAfterWidget ) ).to.be.true;
->>>>>>> 12670189
 
 			expect( getModelData( editor.model ) ).to.equal( '<blockWidget></blockWidget><paragraph>[]</paragraph>' );
 		} );
