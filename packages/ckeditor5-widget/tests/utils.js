--- conflicted
+++ resolved
@@ -139,12 +139,7 @@
 		} );
 
 		it( 'should add proper class', () => {
-<<<<<<< HEAD
-			expect( element.hasClass( 'ck-editor__editable', 'ck-editor__nested-editable' ) ).to.be.true;
-=======
-			expect( element.hasClass( 'ck' ) ).to.be.true;
-			expect( element.hasClass( 'ck-editable' ) ).to.be.true;
->>>>>>> fec2a308
+			expect( element.hasClass( 'ck', 'ck-editor__editable', 'ck-editor__nested-editable' ) ).to.be.true;
 		} );
 
 		it( 'should add proper contenteditable value when element is read-only - initialization', () => {
