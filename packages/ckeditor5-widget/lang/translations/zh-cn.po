--- conflicted
+++ resolved
@@ -30,8 +30,4 @@
 
 msgctxt "Information to be read by screen reader about shortcuts to type around a widget"
 msgid "Press Enter to type after or press Shift + Enter to type before the widget"
-<<<<<<< HEAD
-msgstr ""
-=======
-msgstr "按下“Enter”键，在小组件后输入；按下“Shift+Enter”键，在小组件前输入"
->>>>>>> cecb4014
+msgstr "按下“Enter”键，在小组件后输入；按下“Shift+Enter”键，在小组件前输入"