{
	"Insert code block": "A label of the button that allows inserting a new code block into the editor content.",
	"Plain text": "A language of the code block in the editor content when no specific programming language is associated with it.",
<<<<<<< HEAD
	"Leaving %0 code snippet": "Assistive technologies label for leaving the code block with a specified programming language. Example: 'Leaving JavaScript code snippet'",
	"Entering %0 code snippet": "Assistive technologies label for entering the code block with a specified programming language. Example: 'Entering JavaScript code snippet'",
	"Entering code snippet": "Assistive technologies label for entering the code block with unspecified programming language.",
	"Leaving code snippet": "Assistive technologies label for leaving the code block with unspecified programming language."
=======
	"Code block": "The accessible label of the menu bar button that inserts a code block into editor content."
>>>>>>> a1364cca
}<|MERGE_RESOLUTION|>--- conflicted
+++ resolved
@@ -1,12 +1,9 @@
 {
 	"Insert code block": "A label of the button that allows inserting a new code block into the editor content.",
 	"Plain text": "A language of the code block in the editor content when no specific programming language is associated with it.",
-<<<<<<< HEAD
 	"Leaving %0 code snippet": "Assistive technologies label for leaving the code block with a specified programming language. Example: 'Leaving JavaScript code snippet'",
 	"Entering %0 code snippet": "Assistive technologies label for entering the code block with a specified programming language. Example: 'Entering JavaScript code snippet'",
 	"Entering code snippet": "Assistive technologies label for entering the code block with unspecified programming language.",
-	"Leaving code snippet": "Assistive technologies label for leaving the code block with unspecified programming language."
-=======
+	"Leaving code snippet": "Assistive technologies label for leaving the code block with unspecified programming language.",
 	"Code block": "The accessible label of the menu bar button that inserts a code block into editor content."
->>>>>>> a1364cca
 }