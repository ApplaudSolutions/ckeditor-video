/**
 * @license Copyright (c) 2003-2023, CKSource Holding sp. z o.o. All rights reserved.
 * For licensing, see LICENSE.md or https://ckeditor.com/legal/ckeditor-oss-license
 */

/* globals window */

import { Bold, Italic, Code, Strikethrough, Underline, Subscript, Superscript } from '@ckeditor/ckeditor5-basic-styles';
import { RemoveFormat } from '@ckeditor/ckeditor5-remove-format';
import { Alignment } from '@ckeditor/ckeditor5-alignment';
import { Font } from '@ckeditor/ckeditor5-font';
<<<<<<< HEAD
import { CKBox } from '@ckeditor/ckeditor5-ckbox';
import { PictureEditing, ImageInsert, ImageResize, AutoImage } from '@ckeditor/ckeditor5-image';
=======
import { CKBox, CKBoxImageEdit } from '@ckeditor/ckeditor5-ckbox';
import { PictureEditing, ImageResize, AutoImage } from '@ckeditor/ckeditor5-image';
>>>>>>> 703eb3bf
import { LinkImage } from '@ckeditor/ckeditor5-link';

// Umberto combines all `packages/*/docs` into the `docs/` directory. The import path must be valid after merging all directories.
import ClassicEditor from '../build-classic';

ClassicEditor.builtinPlugins.push(
	Alignment,
	Font,
	Bold,
	Italic,
	Underline,
	Strikethrough,
	Subscript,
	Superscript,
	Code,
	RemoveFormat,
	PictureEditing,
	ImageInsert,
	ImageResize,
	AutoImage,
	LinkImage,
	CKBox,
	CKBoxImageEdit );

window.ClassicEditor = ClassicEditor;<|MERGE_RESOLUTION|>--- conflicted
+++ resolved
@@ -9,13 +9,8 @@
 import { RemoveFormat } from '@ckeditor/ckeditor5-remove-format';
 import { Alignment } from '@ckeditor/ckeditor5-alignment';
 import { Font } from '@ckeditor/ckeditor5-font';
-<<<<<<< HEAD
-import { CKBox } from '@ckeditor/ckeditor5-ckbox';
+import { CKBox, CKBoxImageEdit } from '@ckeditor/ckeditor5-ckbox';
 import { PictureEditing, ImageInsert, ImageResize, AutoImage } from '@ckeditor/ckeditor5-image';
-=======
-import { CKBox, CKBoxImageEdit } from '@ckeditor/ckeditor5-ckbox';
-import { PictureEditing, ImageResize, AutoImage } from '@ckeditor/ckeditor5-image';
->>>>>>> 703eb3bf
 import { LinkImage } from '@ckeditor/ckeditor5-link';
 
 // Umberto combines all `packages/*/docs` into the `docs/` directory. The import path must be valid after merging all directories.
